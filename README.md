--- conflicted
+++ resolved
@@ -99,7 +99,6 @@
     safari10: true,
   },  
 ```
-<<<<<<< HEAD
     
 ## Port
 NOTE: due to a bug in Safari create-react-app's output does not work in Safari (and any iPhone browser)
@@ -113,8 +112,6 @@
     safari10: true,
   },  
 ```
-=======
->>>>>>> ba14385d
 
 now the build will work in Safari
 
