--- conflicted
+++ resolved
@@ -3,7 +3,6 @@
 
 > Dapp for donating ether without losing ownership 
 
-<<<<<<< HEAD
 Welcome to the code for Giveth's dapp. This is an open source effort to realize the potential of ethereum smart contracts. More specifically, the Giveth dapp provides an alternative to traditional donation.
 
 ## Table of content
@@ -61,7 +60,6 @@
 ```
     
 ## Port
-=======
 NOTE: due to a bug in Safari create-react-app's output does not work in Safari (and any iPhone browser)
 To fix this:
 
@@ -80,7 +78,6 @@
 - You need to use Node > v6
 - You need to use npm 4.x, or npm >= 5.3, or yarn to correctly install the dependencies
 - Don't use NPM? All commands can be used using Yarn.
->>>>>>> 4eab5c54
 - Don't like port 3010? Change it in `.env`
 
 ## Dependencies
