import React, { Component } from 'react';
import { SkyLightStateless } from 'react-skylight';
import { utils } from 'web3';
import { LPPCampaign } from 'lpp-campaign';
import { Form } from 'formsy-react-components';
import InputToken from 'react-input-token';
import PropTypes from 'prop-types';

import { feathersClient } from '../lib/feathersClient';
import {
  takeActionAfterWalletUnlock,
  checkWalletBalance,
} from '../lib/middleware';
import {
  displayTransactionError,
  confirmBlockchainTransaction,
} from '../lib/helpers';
import getNetwork from '../lib/blockchain/getNetwork';
import getWeb3 from '../lib/blockchain/getWeb3';
import GivethWallet from '../lib/blockchain/GivethWallet';

// TODO Remove the eslint exception and fix feathers to provide id's without underscore
/* eslint no-underscore-dangle: 0 */
class DelegateButton extends Component {
  constructor() {
    super();

    this.state = {
      isSaving: false,
      objectsToDelegateTo: [],
      modalVisible: false,
    };

    this.submit = this.submit.bind(this);
    this.selectedObject = this.selectedObject.bind(this);
  }

  openDialog() {
    takeActionAfterWalletUnlock(this.props.wallet, () =>
      checkWalletBalance(this.props.wallet, this.props.history).then(() =>
        this.setState({ modalVisible: true }),
      ),
    );
  }

  selectedObject({ target }) {
    this.setState({ objectsToDelegateTo: target.value });
  }

  submit() {
    const { toBN } = utils;
    const { model } = this.props;
    this.setState({ isSaving: true });

    // find the type of where we delegate to
    const admin = this.props.types.find(
      t => t.id === this.state.objectsToDelegateTo[0],
    );

    // TODO find a more friendly way to do this.
    if (
      admin.type === 'milestone' &&
      toBN(admin.maxAmount).lt(
        toBN(admin.totalDonated || 0).add(toBN(model.amount)),
      )
    ) {
      React.toast.error(
        'That milestone has reached its funding goal. Please pick another.',
      );
      return;
    }

    const delegate = (etherScanUrl, txHash) => {
      const mutation = {
        txHash,
        status: 'pending',
      };

      if (model.ownerType.toLowerCase() === 'campaign') {
        // campaign is the owner, so they transfer the donation, not propose
        Object.assign(mutation, {
          owner: admin.projectId,
          ownerId: admin._id,
          ownerType: admin.type,
        });
      } else {
        // dac proposes a delegation
        Object.assign(mutation, {
          intendedProject: admin.projectId,
          intendedProjectId: admin._id,
          intendedProjectType: admin.type,
        });
      }

      feathersClient
        .service('/donations')
        .patch(model._id, mutation)
        .then(() => {
          this.resetSkylight();

          let msg;
          if (model.delegate > 0) {
            msg = (
              <p>
                The donation has been delegated,{' '}
                <a
                  href={`${etherScanUrl}tx/${txHash}`}
                  target="_blank"
                  rel="noopener noreferrer"
                >
                  view the transaction here.
                </a>
                The Giver has <strong>3 days</strong> to reject your delegation
                before the money gets locked.
              </p>
            );
          } else {
            msg = (
              <p>
                The donation has been delegated,{' '}
                <a
                  href={`${etherScanUrl}tx/${txHash}`}
                  target="_blank"
                  rel="noopener noreferrer"
                >
                  view the transaction here.
                </a>{' '}
                The Giver has been notified.
              </p>
            );
          }

          React.swal({
            title: 'Delegated!',
            content: React.swal.msg(msg),
            icon: 'success',
          });
        })
        .catch(() => {
          displayTransactionError(txHash, etherScanUrl);
          this.setState({ isSaving: false });
        });
    };

    let txHash;
    let etherScanUrl;

<<<<<<< HEAD
    const doDelegate = () =>
      Promise.all([getNetwork(), getWeb3()])
        .then(([network, web3]) => {
          const { liquidPledging } = network;
          etherScanUrl = network.etherscan;

          const from =
            model.delegate > 0
              ? model.delegateEntity.ownerAddress
              : model.ownerEntity.ownerAddress;
          const senderId = model.delegate > 0 ? model.delegate : model.owner;
          const receiverId =
            admin.type === 'dac' ? admin.delegateId : admin.projectId;

          const executeTransfer = () => {
            if (model.ownerType === 'campaign') {
              return new LPPCampaign(
                web3,
                model.ownerEntity.pluginAddress,
              ).transfer(model.pledgeId, model.amount, receiverId, {
                from,
                $extraGas: 100000,
              });
            } else if (model.ownerType === 'giver' && model.delegate > 0) {
              return new LPPDac(
                web3,
                model.delegateEntity.pluginAddress,
              ).transfer(model.pledgeId, model.amount, receiverId, {
                from,
                $extraGas: 100000,
              });
            }

            return liquidPledging.transfer(
              senderId,
              model.pledgeId,
              model.amount,
              receiverId,
              {
                from,
                $extraGas: 100000,
              },
            ); // need to supply extraGas b/c https://github.com/trufflesuite/ganache-core/issues/26
          };

          return executeTransfer()
            .once('transactionHash', hash => {
              txHash = hash;
              delegate(etherScanUrl, txHash);
            })
            .on('error', console.error); // eslint-disable-line no-console
        })
        .then(() => {
          React.toast.success(
            <p>
              Your donation has been confirmed!<br />
              <a
                href={`${etherScanUrl}tx/${txHash}`}
                target="_blank"
                rel="noopener noreferrer"
              >
                View transaction
              </a>
            </p>,
          );
        })
        .catch(() => {
          displayTransactionError(txHash, etherScanUrl);
          this.setState({ isSaving: false });
        });
=======
    const doDelegate = () => Promise.all([getNetwork(), getWeb3()])
      .then(([network, web3]) => {
        const { lppDacs, liquidPledging } = network;
        etherScanUrl = network.etherscan;

        const from = (model.delegate > 0) ? model.delegateEntity.ownerAddress : model.ownerEntity.ownerAddress;
        const senderId = (model.delegate > 0) ? model.delegate : model.owner;
        const receiverId = (admin.type === 'dac') ? admin.delegateId : admin.projectId;

        const executeTransfer = () => {
          if (model.ownerType === 'campaign') {
            return new LPPCampaign(web3, model.ownerEntity.pluginAddress)
              .transfer(model.pledgeId, model.amount, receiverId, { from, $extraGas: 100000 });
          } else if (model.ownerType === 'giver' && model.delegate > 0) {
            return lppDacs.transfer(model.delegate, model.pledgeId, model.amount, receiverId, { from, $extraGas: 100000 });
          }

          return liquidPledging
            .transfer(senderId, model.pledgeId, model.amount, receiverId, { from, $extraGas: 100000 }); // need to supply extraGas b/c https://github.com/trufflesuite/ganache-core/issues/26
        };

        return executeTransfer()
          .once('transactionHash', (hash) => {
            txHash = hash;
            delegate(etherScanUrl, txHash);
          }).on('error', console.error); // eslint-disable-line no-console
      })
      .then(() => {
        React.toast.success(<p>Your donation has been confirmed!<br /><a href={`${etherScanUrl}tx/${txHash}`} target="_blank" rel="noopener noreferrer">View transaction</a></p>);
      }).catch(() => {
        displayTransactionError(txHash, etherScanUrl);
        this.setState({ isSaving: false });
      });
>>>>>>> ae7556ab

    // Delegate
    confirmBlockchainTransaction(doDelegate, () =>
      this.setState({ isSaving: false }),
    );
  }

  resetSkylight() {
    this.setState({
      isSaving: false,
      objectsToDelegateTo: [],
    });
  }

  render() {
    const { types, milestoneOnly } = this.props;
    const { isSaving, objectsToDelegateTo } = this.state;
    const style = { display: 'inline-block' };

    return (
      <span style={style}>
        <button
          className="btn btn-success btn-sm"
          onClick={() => this.openDialog()}
        >
          Delegate
        </button>

        <SkyLightStateless
          isVisible={this.state.modalVisible}
          onCloseClicked={() => {
            this.setState({ modalVisible: false });
          }}
          onOverlayClicked={() => {
            this.setState({ modalVisible: false });
          }}
          hideOnOverlayClicked
          title="Delegate Donation"
          afterClose={() => this.resetSkylight()}
        >
          {milestoneOnly && (
            <p>Select a Milestone to delegate this donation to:</p>
          )}

          {!milestoneOnly && (
            <p>Select a Campaign or Milestone to delegate this donation to:</p>
          )}

          <Form onSubmit={this.submit} layout="vertical">
            <div className="form-group">
              <InputToken
                name="campaigns"
                placeholder={
                  milestoneOnly
                    ? 'Select a Milestone'
                    : 'Select a Campaign or Milestone'
                }
                value={objectsToDelegateTo}
                options={types}
                onSelect={this.selectedObject}
                maxLength={1}
              />
            </div>

            <button
              className="btn btn-success"
              formNoValidate
              type="submit"
              disabled={isSaving || objectsToDelegateTo.length !== 1}
            >
              {isSaving ? 'Delegating...' : 'Delegate here'}
            </button>
          </Form>
        </SkyLightStateless>
      </span>
    );
  }
}

DelegateButton.propTypes = {
  history: PropTypes.shape({}).isRequired,
  wallet: PropTypes.instanceOf(GivethWallet).isRequired,
  types: PropTypes.arrayOf(PropTypes.shape({})).isRequired,
  milestoneOnly: PropTypes.bool,
  model: PropTypes.shape({}).isRequired,
};

DelegateButton.defaultProps = {
  milestoneOnly: false,
};

export default DelegateButton;<|MERGE_RESOLUTION|>--- conflicted
+++ resolved
@@ -144,79 +144,6 @@
 
     let txHash;
     let etherScanUrl;
-
-<<<<<<< HEAD
-    const doDelegate = () =>
-      Promise.all([getNetwork(), getWeb3()])
-        .then(([network, web3]) => {
-          const { liquidPledging } = network;
-          etherScanUrl = network.etherscan;
-
-          const from =
-            model.delegate > 0
-              ? model.delegateEntity.ownerAddress
-              : model.ownerEntity.ownerAddress;
-          const senderId = model.delegate > 0 ? model.delegate : model.owner;
-          const receiverId =
-            admin.type === 'dac' ? admin.delegateId : admin.projectId;
-
-          const executeTransfer = () => {
-            if (model.ownerType === 'campaign') {
-              return new LPPCampaign(
-                web3,
-                model.ownerEntity.pluginAddress,
-              ).transfer(model.pledgeId, model.amount, receiverId, {
-                from,
-                $extraGas: 100000,
-              });
-            } else if (model.ownerType === 'giver' && model.delegate > 0) {
-              return new LPPDac(
-                web3,
-                model.delegateEntity.pluginAddress,
-              ).transfer(model.pledgeId, model.amount, receiverId, {
-                from,
-                $extraGas: 100000,
-              });
-            }
-
-            return liquidPledging.transfer(
-              senderId,
-              model.pledgeId,
-              model.amount,
-              receiverId,
-              {
-                from,
-                $extraGas: 100000,
-              },
-            ); // need to supply extraGas b/c https://github.com/trufflesuite/ganache-core/issues/26
-          };
-
-          return executeTransfer()
-            .once('transactionHash', hash => {
-              txHash = hash;
-              delegate(etherScanUrl, txHash);
-            })
-            .on('error', console.error); // eslint-disable-line no-console
-        })
-        .then(() => {
-          React.toast.success(
-            <p>
-              Your donation has been confirmed!<br />
-              <a
-                href={`${etherScanUrl}tx/${txHash}`}
-                target="_blank"
-                rel="noopener noreferrer"
-              >
-                View transaction
-              </a>
-            </p>,
-          );
-        })
-        .catch(() => {
-          displayTransactionError(txHash, etherScanUrl);
-          this.setState({ isSaving: false });
-        });
-=======
     const doDelegate = () => Promise.all([getNetwork(), getWeb3()])
       .then(([network, web3]) => {
         const { lppDacs, liquidPledging } = network;
@@ -250,7 +177,6 @@
         displayTransactionError(txHash, etherScanUrl);
         this.setState({ isSaving: false });
       });
->>>>>>> ae7556ab
 
     // Delegate
     confirmBlockchainTransaction(doDelegate, () =>
