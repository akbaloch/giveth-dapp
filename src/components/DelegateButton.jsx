import React, { Component } from 'react';
import { SkyLightStateless } from 'react-skylight';
import { utils } from 'web3';
import { LPPCampaign } from 'lpp-campaign';
import { LPPDac } from 'lpp-dac';
import { Form } from 'formsy-react-components';
import InputToken from 'react-input-token';
import PropTypes from 'prop-types';

import { feathersClient } from '../lib/feathersClient';
import { takeActionAfterWalletUnlock, checkWalletBalance } from '../lib/middleware';
import { displayTransactionError, confirmBlockchainTransaction } from '../lib/helpers';
import getNetwork from '../lib/blockchain/getNetwork';
import getWeb3 from '../lib/blockchain/getWeb3';
import GivethWallet from '../lib/blockchain/GivethWallet';

// TODO Remove the eslint exception and fix feathers to provide id's without underscore
/* eslint no-underscore-dangle: 0 */
class DelegateButton extends Component {
  constructor() {
    super();

    this.state = {
      isSaving: false,
      objectsToDelegateTo: [],
      modalVisible: false,
    };

    this.submit = this.submit.bind(this);
    this.selectedObject = this.selectedObject.bind(this);
  }

  openDialog() {
    takeActionAfterWalletUnlock(this.props.wallet, () =>
      checkWalletBalance(this.props.wallet, this.props.history)
        .then(() => this.setState({ modalVisible: true })));
  }

  selectedObject({ target }) {
    this.setState({ objectsToDelegateTo: target.value });
  }


  submit() {
    const { toBN } = utils;
    const { model } = this.props;
    this.setState({ isSaving: true });

    // find the type of where we delegate to
    const admin = this.props.types.find(t => t.id === this.state.objectsToDelegateTo[0]);

    // TODO find a more friendly way to do this.
    if (admin.type === 'milestone' && toBN(admin.maxAmount).lt(toBN(admin.totalDonated || 0).add(toBN(model.amount)))) {
      React.toast.error('That milestone has reached its funding goal. Please pick another.');
      return;
    }

    const delegate = (etherScanUrl, txHash) => {
      const mutation = {
        txHash,
        status: 'pending',
      };

      if (admin.type.toLowerCase() === 'dac') {
        Object.assign(mutation, {
          delegate: admin.delegateId,
          delegateId: admin._id,
        });
      } else {
        Object.assign(mutation, {
          intendedProject: admin.projectId,
          intendedProjectId: admin._id,
          intendedProjectType: admin.type,
        });
      }

      feathersClient.service('/donations').patch(model._id, mutation)
        .then(() => {
          this.resetSkylight();

          let msg;
          if (admin.type === 'milestone' || 'campaign') {
<<<<<<< HEAD
            msg = (<p>The donation has been delegated, <a href={`${etherScanUrl}tx/${txHash}`} target="_blank" rel="noopener noreferrer">view the transaction here.</a>
              The Giver has <strong>3 days</strong> to reject your delegation before the money
              gets locked.
                   </p>);
          } else {
            msg = <p>The donation has been delegated, <a href={`${etherScanUrl}tx/${txHash}`} target="_blank" rel="noopener noreferrer">view the transaction here.</a> The Giver has been notified.</p>;
=======
            msg = (<p>This donation has been delegated, <a href={`${etherScanUrl}tx/${txHash}`} target="_blank" rel="noopener noreferrer">view the transaction here.</a>
              The giver has <strong>3 days</strong> to reject your delegation before the money
              gets locked.
                   </p>);
          } else {
            msg = <p>This donation has been delegated, <a href={`${etherScanUrl}tx/${txHash}`} target="_blank" rel="noopener noreferrer">view the transaction here.</a> The donator has been notified.</p>;
>>>>>>> 2f575f6b
          }

          React.swal({
            title: 'Delegated!',
            content: React.swal.msg(msg),
            icon: 'success',
          });
        }).catch(() => {
          displayTransactionError(txHash, etherScanUrl);
          this.setState({ isSaving: false });
        });
    };

    let txHash;
    let etherScanUrl;

    const doDelegate = () => Promise.all([getNetwork(), getWeb3()])
      .then(([network, web3]) => {
        const { liquidPledging } = network;
        etherScanUrl = network.etherscan;

        const from = (model.delegate > 0) ? model.delegateEntity.ownerAddress : model.ownerEntity.ownerAddress;
        const senderId = (model.delegate > 0) ? model.delegate : model.owner;
        const receiverId = (admin.type === 'dac') ? admin.delegateId : admin.projectId;

        const executeTransfer = () => {
          if (model.ownerType === 'campaign') {
            return new LPPCampaign(web3, model.ownerEntity.pluginAddress)
              .transfer(model.pledgeId, model.amount, receiverId, { $extraGas: 50000, from });
          } else if (model.ownerType === 'giver' && model.delegate > 0) {
            return new LPPDac(web3, model.delegateEntity.pluginAddress)
              .transfer(model.pledgeId, model.amount, receiverId, { $extraGas: 50000, from });
          }

          return liquidPledging
            .transfer(senderId, model.pledgeId, model.amount, receiverId, { $extraGas: 50000, from });
        };

        return executeTransfer()
          .once('transactionHash', (hash) => {
            txHash = hash;
            delegate(etherScanUrl, txHash);
          }).on('error', console.error); // eslint-disable-line no-console
      })
      .then(() => {
        React.toast.success(<p>Your donation has been confirmed!<br /><a href={`${etherScanUrl}tx/${txHash}`} target="_blank" rel="noopener noreferrer">View transaction</a></p>);
      }).catch(() => {
        displayTransactionError(txHash, etherScanUrl);
        this.setState({ isSaving: false });
      });

    // Delegate
    confirmBlockchainTransaction(
      doDelegate,
      () => this.setState({ isSaving: false }),
    );
  }

  resetSkylight() {
    this.setState({
      isSaving: false,
      objectsToDelegateTo: [],
    });
  }


  render() {
    const { types, milestoneOnly } = this.props;
    const { isSaving, objectsToDelegateTo } = this.state;
    const style = { display: 'inline-block' };

    return (
      <span style={style}>
        <button className="btn btn-success btn-sm" onClick={() => this.openDialog()}>
          Delegate
        </button>

        <SkyLightStateless
          isVisible={this.state.modalVisible}
          onCloseClicked={() => { this.setState({ modalVisible: false }); }}
          onOverlayClicked={() => { this.setState({ modalVisible: false }); }}
          hideOnOverlayClicked
          title="Delegate Donation"
          afterClose={() => this.resetSkylight()}
        >

          { milestoneOnly &&
            <p>Select a Milestone to delegate this donation to:</p>
          }

          { !milestoneOnly &&
            <p>Select a DAC, Campaign or Milestone to delegate this donation to:</p>
          }

          <Form onSubmit={this.submit} layout="vertical">
            <div className="form-group">
              <InputToken
                name="campaigns"
                placeholder={milestoneOnly ? 'Select a Milestone' : 'Select a Campaign or Milestone'}
                value={objectsToDelegateTo}
                options={types}
                onSelect={this.selectedObject}
                maxLength={1}
              />
            </div>

            <button
              className="btn btn-success"
              formNoValidate
              type="submit"
              disabled={isSaving || objectsToDelegateTo.length !== 1}
            >
              {isSaving ? 'Delegating...' : 'Delegate here'}
            </button>
          </Form>

        </SkyLightStateless>
      </span>
    );
  }
}

DelegateButton.propTypes = {
  history: PropTypes.shape({}).isRequired,
  wallet: PropTypes.instanceOf(GivethWallet).isRequired,
  types: PropTypes.arrayOf(PropTypes.shape({})).isRequired,
  milestoneOnly: PropTypes.bool,
  model: PropTypes.shape({}).isRequired,
};

DelegateButton.defaultProps = {
  milestoneOnly: false,
};

export default DelegateButton;<|MERGE_RESOLUTION|>--- conflicted
+++ resolved
@@ -80,21 +80,12 @@
 
           let msg;
           if (admin.type === 'milestone' || 'campaign') {
-<<<<<<< HEAD
             msg = (<p>The donation has been delegated, <a href={`${etherScanUrl}tx/${txHash}`} target="_blank" rel="noopener noreferrer">view the transaction here.</a>
               The Giver has <strong>3 days</strong> to reject your delegation before the money
               gets locked.
                    </p>);
           } else {
             msg = <p>The donation has been delegated, <a href={`${etherScanUrl}tx/${txHash}`} target="_blank" rel="noopener noreferrer">view the transaction here.</a> The Giver has been notified.</p>;
-=======
-            msg = (<p>This donation has been delegated, <a href={`${etherScanUrl}tx/${txHash}`} target="_blank" rel="noopener noreferrer">view the transaction here.</a>
-              The giver has <strong>3 days</strong> to reject your delegation before the money
-              gets locked.
-                   </p>);
-          } else {
-            msg = <p>This donation has been delegated, <a href={`${etherScanUrl}tx/${txHash}`} target="_blank" rel="noopener noreferrer">view the transaction here.</a> The donator has been notified.</p>;
->>>>>>> 2f575f6b
           }
 
           React.swal({
