import React, { Component } from 'react';
import PropTypes from 'prop-types';
<<<<<<< HEAD
import { LPPDacFactory } from 'lpp-dac';
=======
>>>>>>> 7c30fc48

import { Form, Input } from 'formsy-react-components';
import Loader from '../Loader';
import QuillFormsy from '../QuillFormsy';
import FormsyImageUploader from './../FormsyImageUploader';
import GoBackButton from '../GoBackButton';
import { isOwner, getTruncatedText } from '../../lib/helpers';
import { isAuthenticated, checkWalletBalance, isInWhitelist } from '../../lib/middleware';
import LoaderButton from '../../components/LoaderButton';

import DACservice from '../../services/DAC';
import DAC from '../../models/DAC';
import User from '../../models/User';
import GivethWallet from '../../lib/blockchain/GivethWallet';

/**
  * View to create or edit a DAC
  *
  * @param isNew    If set, component will load an empty model.
  *                 Otherwise component expects an id param and will load a DAC object
  * @param id       URL parameter which is an id of a campaign object
  * @param history  Browser history object
  * @param wallet   Wallet object with the balance and all keystores
  */
class EditDAC extends Component {
  constructor(props) {
    super(props);

    this.state = {
      isLoading: true,
      isSaving: false,
      formIsValid: false,

      // DAC model
      dac: new DAC({}),
    };

    this.submit = this.submit.bind(this);
    this.setImage = this.setImage.bind(this);
  }

  componentDidMount() {
    isAuthenticated(this.props.currentUser, this.props.history, this.props.wallet)
      .then(() => checkWalletBalance(this.props.wallet, this.props.history))
      .then(() => isInWhitelist(
        this.props.currentUser,
        React.whitelist.delegateWhitelist, this.props.history,
      ))
      .then(() => {
        if (!this.props.isNew) {
          DACservice.get(this.props.match.params.id).then((dac) => {
            // The user is not an owner, hence can not change the DAC
            if (!isOwner(dac.owner.address, this.props.currentUser)) {
              this.props.history.goBack();
            } else {
              this.setState({ isLoading: false, dac });
            }
          });
        } else {
          this.setState({
            isLoading: false,
          });
        }
      });
    this.mounted = true;
  }

  componentWillUnmount() {
    this.mounted = false;
  }

  setImage(image) {
    this.state.dac.image = image;
  }

  submit() {
    this.setState({ isSaving: true });

<<<<<<< HEAD
    const afterEmit = (isNew) => {
      this.setState({ isSaving: false });
      if (isNew) {
        React.toast.success('Your DAC was created!');
      } else { React.toast.success('Your DAC has been updated!'); }
      this.props.history.push('/dacs');
    };

    const updateDAC = (file) => {
      const constructedModel = {
        title: model.title,
        description: model.description,
        communityUrl: model.communityUrl,
        summary: getTruncatedText(this.state.summary, 100),
        delegateId: this.state.delegateId,
        image: file,
      };

      if (this.props.isNew) {
        const createDAC = (txHash) => {
          feathersClient.service('dacs').create(Object.assign({}, constructedModel, {
            txHash,
            totalDonated: 0,
            donationCount: 0,
          }))
            .then(() => this.props.history.push('/my-dacs'));
        };

        let txHash;
        let etherScanUrl;
        Promise.all([getNetwork(), getWeb3()])
          .then(([network, web3]) => {
            const { liquidPledging } = network;
            etherScanUrl = network.etherscan;

            new LPPDacFactory(web3, network.dacFactoryAddress)
              .deploy(liquidPledging.$address, model.title, '', 0, model.tokenName, model.tokenSymbol)
              .once('transactionHash', (hash) => {
                txHash = hash;
                createDAC(txHash);
                React.toast.info(<p>Your DAC is pending....<br /><a href={`${etherScanUrl}tx/${txHash}`} target="_blank" rel="noopener noreferrer">View transaction</a></p>);
              })
              .then(() => {
                React.toast.success(<p>Your DAC has been created!<br /><a href={`${etherScanUrl}tx/${txHash}`} target="_blank" rel="noopener noreferrer">View transaction</a></p>);
                afterEmit(true);
              });
          })
          .catch((err) => {
            console.log('New DAC transaction failed:', err); // eslint-disable-line no-console
            displayTransactionError(txHash, etherScanUrl);
          });
=======
    const afterMined = (url) => {
      if (url) {
        const msg = (
          <p>Your DAC has been created!<br />
            <a href={url} target="_blank" rel="noopener noreferrer">View transaction</a>
          </p>);
        React.toast.success(msg);
>>>>>>> 7c30fc48
      } else {
        if (this.mounted) this.setState({ isSaving: false });
        React.toast.success('Your DAC has been updated!');
        this.props.history.push(`/dacs/${this.state.dac.id}`);
      }
    };
    const afterCreate = (url) => {
      if (this.mounted) this.setState({ isSaving: false });
      const msg = (
        <p>Your DAC is pending....<br />
          <a href={url} target="_blank" rel="noopener noreferrer">View transaction</a>
        </p>);
      React.toast.info(msg);
      this.props.history.push('/my-dacs');
    };

    this.state.dac.save(afterCreate, afterMined);
  }

  toggleFormValid(state) {
    this.setState({ formIsValid: state });
  }

  goBack() {
    this.props.history.push('/dacs');
  }

  render() {
    const { isNew, history } = this.props;
    const {
      isLoading, isSaving, dac, formIsValid,
    } = this.state;

    return (
      <div id="edit-dac-view">
        <div className="container-fluid page-layout edit-view">
          <div className="row">
            <div className="col-md-8 m-auto">
              { isLoading &&
              <Loader className="fixed" />
                }

              { !isLoading &&
              <div>
                <GoBackButton history={history} />

                <div className="form-header">

                  { isNew &&
                  <h3>Start a Decentralized Altruistic Community (DAC)!</h3>
                      }

                  { !isNew &&
                  <h1>Edit DAC</h1>
                      }

                  <p><i className="fa fa-question-circle" />A DAC aims to solve a cause by building
                    a community, raising funds and delegating those funds to campaigns that solve
                    its cause.
                  </p>
                </div>

                <Form
                  onSubmit={this.submit}
                  mapping={(inputs) => {
                    dac.title = inputs.title;
                    dac.description = inputs.description;
                    dac.communityUrl = inputs.communityUrl;
                    dac.tokenName = inputs.tokenName;
                    dac.tokenSymbol = inputs.tokenSymbol;
                    dac.summary = getTruncatedText(inputs.description, 100);
                  }}
                  onValid={() => this.toggleFormValid(true)}
                  onInvalid={() => this.toggleFormValid(false)}
                  layout="vertical"
                >
                  <Input
                    name="title"
                    id="title-input"
                    label="Community cause"
                    type="text"
                    value={dac.title}
                    placeholder="e.g. Hurricane relief."
                    help="Describe your Decentralized Altruistic Community (DAC) in 1 sentence."
                    validations="minLength:3"
                    validationErrors={{
                            minLength: 'Please provide at least 3 characters.',
                        }}
                    required
                    autoFocus
                  />

                  <QuillFormsy
                    name="description"
                    label="Explain how you are going to solve this your cause"
                    helpText="Make it as extensive as necessary. Your goal is to build trust,
                      so that people join your community and/or donate Ether."
                    value={dac.description}
                    placeholder="Describe how you're going to solve your cause..."
                    validations="minLength:20"
                    help="Describe your dac."
                    validationErrors={{
                            minLength: 'Please provide at least 10 characters.',
                        }}
                    required
                  />

                  <FormsyImageUploader
                    name="image"
                    setImage={this.setImage}
                    previewImage={dac.image}
                    isRequired={isNew}
                  />

                  <Input
                    name="communityUrl"
                    id="community-url"
                    label="Url to join your community"
                    type="text"
                    value={dac.communityUrl}
                    placeholder="https://slack.giveth.com"
                    help="Where can people join your community? Giveth redirect people there."
                    validations="isUrl"
                    validationErrors={{
                          isUrl: 'Please provide a url.',
                        }}
                  />

                  <div className="form-group">
                    <Input
                      name="tokenName"
                      id="token-name-input"
                      label="Token Name"
                      type="text"
                      value={dac.tokenName}
                      help="The name of the token that givers will receive when they donate to
                        this dac."
                      validations="minLength:3"
                      validationErrors={{
                            minLength: 'Please provide at least 3 characters.',
                          }}
                      required
                      disabled={!isNew}
                    />
                  </div>

                  <div className="form-group">
                    <Input
                      name="tokenSymbol"
                      id="token-symbol-input"
                      label="Token Symbol"
                      type="text"
                      value={dac.tokenSymbol}
                      help="The symbol of the token that givers will receive when they donate to
                        this dac."
                      validations="minLength:2"
                      validationErrors={{
                            minLength: 'Please provide at least 2 characters.',
                          }}
                      required
                      disabled={!isNew}
                    />
                  </div>

                  <LoaderButton
                    className="btn btn-success"
                    formNoValidate
                    type="submit"
                    disabled={isSaving || !formIsValid}
                    isLoading={isSaving}
                    loadingText="Saving..."
                  >
                    { isNew ? 'Create DAC' : 'Save DAC changes'}
                  </LoaderButton>

                </Form>
              </div>
                }

            </div>
          </div>
        </div>
      </div>
    );
  }
}

EditDAC.propTypes = {
  currentUser: PropTypes.instanceOf(User).isRequired,
  history: PropTypes.shape({
    goBack: PropTypes.func.isRequired,
    push: PropTypes.func.isRequired,
  }).isRequired,
  isNew: PropTypes.bool,
  wallet: PropTypes.instanceOf(GivethWallet).isRequired,
  match: PropTypes.shape({
    params: PropTypes.shape({
      id: PropTypes.string,
    }).isRequired,
  }).isRequired,
};

EditDAC.defaultProps = {
  isNew: false,
};

export default EditDAC;<|MERGE_RESOLUTION|>--- conflicted
+++ resolved
@@ -1,9 +1,5 @@
 import React, { Component } from 'react';
 import PropTypes from 'prop-types';
-<<<<<<< HEAD
-import { LPPDacFactory } from 'lpp-dac';
-=======
->>>>>>> 7c30fc48
 
 import { Form, Input } from 'formsy-react-components';
 import Loader from '../Loader';
@@ -82,59 +78,6 @@
   submit() {
     this.setState({ isSaving: true });
 
-<<<<<<< HEAD
-    const afterEmit = (isNew) => {
-      this.setState({ isSaving: false });
-      if (isNew) {
-        React.toast.success('Your DAC was created!');
-      } else { React.toast.success('Your DAC has been updated!'); }
-      this.props.history.push('/dacs');
-    };
-
-    const updateDAC = (file) => {
-      const constructedModel = {
-        title: model.title,
-        description: model.description,
-        communityUrl: model.communityUrl,
-        summary: getTruncatedText(this.state.summary, 100),
-        delegateId: this.state.delegateId,
-        image: file,
-      };
-
-      if (this.props.isNew) {
-        const createDAC = (txHash) => {
-          feathersClient.service('dacs').create(Object.assign({}, constructedModel, {
-            txHash,
-            totalDonated: 0,
-            donationCount: 0,
-          }))
-            .then(() => this.props.history.push('/my-dacs'));
-        };
-
-        let txHash;
-        let etherScanUrl;
-        Promise.all([getNetwork(), getWeb3()])
-          .then(([network, web3]) => {
-            const { liquidPledging } = network;
-            etherScanUrl = network.etherscan;
-
-            new LPPDacFactory(web3, network.dacFactoryAddress)
-              .deploy(liquidPledging.$address, model.title, '', 0, model.tokenName, model.tokenSymbol)
-              .once('transactionHash', (hash) => {
-                txHash = hash;
-                createDAC(txHash);
-                React.toast.info(<p>Your DAC is pending....<br /><a href={`${etherScanUrl}tx/${txHash}`} target="_blank" rel="noopener noreferrer">View transaction</a></p>);
-              })
-              .then(() => {
-                React.toast.success(<p>Your DAC has been created!<br /><a href={`${etherScanUrl}tx/${txHash}`} target="_blank" rel="noopener noreferrer">View transaction</a></p>);
-                afterEmit(true);
-              });
-          })
-          .catch((err) => {
-            console.log('New DAC transaction failed:', err); // eslint-disable-line no-console
-            displayTransactionError(txHash, etherScanUrl);
-          });
-=======
     const afterMined = (url) => {
       if (url) {
         const msg = (
@@ -142,7 +85,6 @@
             <a href={url} target="_blank" rel="noopener noreferrer">View transaction</a>
           </p>);
         React.toast.success(msg);
->>>>>>> 7c30fc48
       } else {
         if (this.mounted) this.setState({ isSaving: false });
         React.toast.success('Your DAC has been updated!');
