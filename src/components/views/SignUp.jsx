--- conflicted
+++ resolved
@@ -33,16 +33,15 @@
     this.props.history.push('/wallet');
   }
 
-  // TODO: move this some place better
-  createAppropriateWallet(provider, password) {
-    if (typeof web3 !== 'undefined') {
-      return BaseWallet.createWallet(provider, password)
-    }
-    return GivethWallet.createWallet(provider, password)
-  }
-
   submit({ password }) {
-<<<<<<< HEAD
+    // TODO: move this some place better
+    const createAppropriateWallet = (provider, pwd) => {
+      if (typeof web3 !== 'undefined') {
+        return BaseWallet.createWallet(provider, pwd);
+      }
+      return GivethWallet.createWallet(provider, pwd);
+    };
+
     this.setState(
       {
         isSaving: true,
@@ -51,18 +50,19 @@
       () => {
         function createWallet() {
           let wallet;
-          GivethWallet.createWallet(this.props.provider, password)
+          createAppropriateWallet(this.props.provider, password)
             .then(w => {
               wallet = w;
               return wallet;
             })
-            .then(authenticate)
+            .then(wlt => {
+              authenticate(wlt);
+            })
             .then(() => {
               this.setState({
                 isSaving: false,
                 wallet,
               });
-
               this.props.walletCreated(wallet);
             })
             .catch(err => {
@@ -80,50 +80,10 @@
               });
             });
         }
-
         // web3 blocks all rendering, so we need to request an animation frame
         window.requestAnimationFrame(createWallet.bind(this));
       },
     );
-=======
-    this.setState({
-      isSaving: true,
-      error: undefined,
-    }, () => {
-      function createWallet() {
-        let wallet;
-        this.createAppropriateWallet(this.props.provider, password)
-          .then((w) => {
-            wallet = w; 
-            return wallet; 
-          })
-          .then((wallet) => {
-            authenticate(wallet);
-          })
-          .then(() => {
-            this.setState({
-              isSaving: false,
-              wallet,
-            });
-            this.props.walletCreated(wallet);
-          })
-          .catch((err) => {
-            let error;
-            if (typeof err === 'object') {
-              error = (err.type && err.type === 'FeathersError') ? 'authentication error' :
-                'Error creating wallet.';
-            }
-
-            this.setState({
-              isSaving: false,
-              error,
-            });
-          });
-      }
-      // web3 blocks all rendering, so we need to request an animation frame
-      window.requestAnimationFrame(createWallet.bind(this));
-    });
->>>>>>> 615e4df7
   }
 
   toggleFormValid(state) {
