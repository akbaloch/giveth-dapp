--- conflicted
+++ resolved
@@ -165,77 +165,7 @@
             {isLoading &&
             <Loader className="fixed"/>
             }
-<<<<<<< HEAD
-
-            {!isLoading &&
-            <div>
-              <h1>Edit your profile</h1>
-
-              <Form onSubmit={this.submit} mapping={this.mapInputs} onValid={() => this.toggleFormValid(true)}
-                    onInvalid={() => this.toggleFormValid(false)} layout='vertical'>
-                <div className="form-group">
-                  <Input
-                    name="name"
-                    id="name-input"
-                    label="Your name"
-                    ref="name"
-                    type="text"
-                    value={name}
-                    placeholder="John Doe."
-                    validations="minLength:3"
-                    validationErrors={{
-                      minLength: 'Please enter your name',
-                    }}
-                    required
-                  />
-                </div>
-
-                <div className="form-group">
-                  <Input
-                    name="email"
-                    label="Email"
-                    value={email}
-                    placeholder="email@example.com"
-                    validations="isEmail"
-                    help="Please enter your email address."
-                    validationErrors={{
-                      isEmail: "That's not a valid email address.",
-                    }}
-                    required
-                  />
-                </div>
-
-                <FormsyImageUploader setImage={this.setImage} avatar={avatar}/>
-
-                <div className="form-group">
-                  <Input
-                    name="linkedIn"
-                    label="LinkedIn Profile"
-                    ref="linkedIn"
-                    type="text"
-                    value={linkedIn}
-                    placeholder="Your linkedIn profile url"
-                    validations="isUrl"
-                    validationErrors={{
-                      isUrl: 'Please enter your linkedin profile url',
-                    }}
-                  />
-                </div>
-
-                <LoaderButton
-                  className="btn btn-success btn-lg"
-                  formNoValidate={true}
-                  type="submit"
-                  disabled={isSaving}
-                  isLoading={isSaving}
-                  loadingText="Saving...">
-                  Save profile
-                </LoaderButton>
-
-              </Form>
-            </div>
-=======
-            
+
             { !isLoading &&
               <div>
                 <h1>Edit your profile</h1>
@@ -302,7 +232,6 @@
                                  
                 </Form>
               </div>
->>>>>>> 7bcac047
             }
 
           </div>
