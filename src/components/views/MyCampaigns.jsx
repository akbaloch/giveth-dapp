import React, { Component } from 'react';
import PropTypes from 'prop-types';
import { Link } from 'react-router-dom';
import { isLoggedIn, redirectAfterWalletUnlock, checkWalletBalance } from '../../lib/middleware';
import Loader from '../Loader';
import User from '../../models/User';
import { getTruncatedText, convertEthHelper } from '../../lib/helpers';
import GivethWallet from '../../lib/blockchain/GivethWallet';
import CampaignService from '../../services/Campaign';
import Campaign from '../../models/Campaign';

/**
 * The my campaings view
 */
class MyCampaigns extends Component {
  constructor() {
    super();

    this.state = {
      isLoading: true,
      campaigns: [],
    };

    this.editCampaign = this.editCampaign.bind(this);
    this.cancelCampaign = this.cancelCampaign.bind(this);
  }

  componentDidMount() {
<<<<<<< HEAD
    isLoggedIn(this.props.currentUser).then(() => {
      this.campaignsObserver = CampaignService.getUserCampaigns(
        this.props.currentUser.address,
        0,
        100,
        ({ data }) => this.setState({ campaigns: data, isLoading: false }),
        () => this.setState({ isLoading: false }),
      );
    });
=======
    isLoggedIn(this.props.currentUser)
      .then(() => {
        this.campaignsObserver = CampaignService.getUserCampaigns(
          this.props.currentUser.address,
          campaigns => this.setState({ campaigns, isLoading: false }),
          () => this.setState({ isLoading: false }),
        );
      })
      .catch(err => {
        if (err === 'notLoggedIn') {
          // not logged in
          // notLoggedInPopup();
        }
      });
>>>>>>> 8c4f83d2
  }

  componentWillUnmount() {
    if (this.campaignsObserver) this.campaignsObserver.unsubscribe();
  }

  editCampaign(id) {
    checkWalletBalance(this.props.wallet).then(() => {
      React.swal({
        title: 'Edit Campaign?',
        text: 'Are you sure you want to edit this Campaign?',
        icon: 'warning',
        dangerMode: true,
        buttons: ['Cancel', 'Yes, edit'],
      }).then(isConfirmed => {
        if (isConfirmed) redirectAfterWalletUnlock(`/campaigns/${id}/edit`, this.props.wallet);
      });
    });
  }

  cancelCampaign(campaign) {
    checkWalletBalance(this.props.wallet).then(() => {
      React.swal({
        title: 'Cancel Campaign?',
        text: 'Are you sure you want to cancel this Campaign?',
        icon: 'warning',
        dangerMode: true,
        buttons: ['Dismiss', 'Yes, cancel'],
      }).then(isConfirmed => {
        if (isConfirmed) {
          const afterCreate = url => {
            const msg = (
              <p>
                Campaign cancelation pending...<br />
                <a href={url} target="_blank" rel="noopener noreferrer">
                  View transaction
                </a>
              </p>
            );
            React.toast.info(msg);
          };

          const afterMined = url => {
            const msg = (
              <p>
                The campaign has been cancelled!<br />
                <a href={url} target="_blank" rel="noopener noreferrer">
                  View transaction
                </a>
              </p>
            );
            React.toast.success(msg);
          };

          campaign.cancel(this.props.currentUser.address, afterCreate, afterMined);
        }
      });
    });
  }

  render() {
    const { campaigns, isLoading } = this.state;
    const { currentUser } = this.props;

    return (
      <div id="campaigns-view">
        <div className="container-fluid page-layout dashboard-table-view">
          <div className="row">
            <div className="col-md-10 m-auto">
              {(isLoading || (campaigns && campaigns.length > 0)) && <h1>Your campaigns</h1>}

              {isLoading && <Loader className="fixed" />}

              {!isLoading && (
                <div className="table-container">
                  {campaigns &&
                    campaigns.length > 0 && (
                      <table className="table table-responsive table-striped table-hover">
                        <thead>
                          <tr>
                            <th className="td-name">Name</th>
                            <th className="td-donations-number">Donations</th>
                            <th className="td-donations-amount">Amount</th>
                            <th className="td-status">Status</th>
                            <th className="td-actions" />
                          </tr>
                        </thead>
                        <tbody>
                          {campaigns.map(c => (
                            <tr
                              key={c.id}
                              className={c.status === Campaign.PENDING ? 'pending' : ''}
                            >
                              <td className="td-name">
                                <Link to={`/campaigns/${c.id}`}>
                                  {getTruncatedText(c.title, 45)}
                                </Link>
                                {c.reviewerAddress === currentUser.address && (
                                  <span className="badge badge-info">
                                    <i className="fa fa-eye" />
                                    &nbsp;I&apos;m reviewer
                                  </span>
                                )}
                              </td>
                              <td className="td-donations-number">{c.donationCount || 0}</td>
                              <td className="td-donations-amount">
                                {convertEthHelper(c.totalDonated)} ETH
                              </td>
                              <td className="td-status">
                                {(c.status === Campaign.PENDING ||
                                  (Object.keys(c).includes('mined') && !c.mined)) && (
                                  <span>
                                    <i className="fa fa-circle-o-notch fa-spin" />&nbsp;
                                  </span>
                                )}
                                {c.status}
                              </td>
                              <td className="td-actions">
                                {c.owner.address === currentUser.address &&
                                  c.isActive && (
                                    <button
                                      className="btn btn-link"
                                      onClick={() => this.editCampaign(c.id)}
                                    >
                                      <i className="fa fa-edit" />&nbsp;Edit
                                    </button>
                                  )}

                                {(c.reviewerAddress === currentUser.address ||
                                  c.owner.address === currentUser.address) &&
                                  c.isActive && (
                                    <button
                                      className="btn btn-danger btn-sm"
                                      onClick={() => this.cancelCampaign(c)}
                                    >
                                      <i className="fa fa-ban" />&nbsp;Cancel
                                    </button>
                                  )}
                              </td>
                            </tr>
                          ))}
                        </tbody>
                      </table>
                    )}

                  {campaigns &&
                    campaigns.length === 0 && (
                      <div>
                        <center>
                          <h3>You didn&apos;t create any campaigns yet!</h3>
                          <img
                            className="empty-state-img"
                            src={`${process.env.PUBLIC_URL}/img/campaign.svg`}
                            width="200px"
                            height="200px"
                            alt="no-campaigns-icon"
                          />
                        </center>
                      </div>
                    )}
                </div>
              )}
            </div>
          </div>
        </div>
      </div>
    );
  }
}

MyCampaigns.propTypes = {
  currentUser: PropTypes.instanceOf(User).isRequired,
  wallet: PropTypes.instanceOf(GivethWallet).isRequired,
};

export default MyCampaigns;<|MERGE_RESOLUTION|>--- conflicted
+++ resolved
@@ -26,21 +26,12 @@
   }
 
   componentDidMount() {
-<<<<<<< HEAD
-    isLoggedIn(this.props.currentUser).then(() => {
-      this.campaignsObserver = CampaignService.getUserCampaigns(
-        this.props.currentUser.address,
-        0,
-        100,
-        ({ data }) => this.setState({ campaigns: data, isLoading: false }),
-        () => this.setState({ isLoading: false }),
-      );
-    });
-=======
     isLoggedIn(this.props.currentUser)
       .then(() => {
         this.campaignsObserver = CampaignService.getUserCampaigns(
           this.props.currentUser.address,
+          0,
+          100,
           campaigns => this.setState({ campaigns, isLoading: false }),
           () => this.setState({ isLoading: false }),
         );
@@ -51,7 +42,6 @@
           // notLoggedInPopup();
         }
       });
->>>>>>> 8c4f83d2
   }
 
   componentWillUnmount() {
@@ -128,7 +118,7 @@
               {!isLoading && (
                 <div className="table-container">
                   {campaigns &&
-                    campaigns.length > 0 && (
+                    campaigns.data.length > 0 && (
                       <table className="table table-responsive table-striped table-hover">
                         <thead>
                           <tr>
@@ -140,7 +130,7 @@
                           </tr>
                         </thead>
                         <tbody>
-                          {campaigns.map(c => (
+                          {campaigns.data.map(c => (
                             <tr
                               key={c.id}
                               className={c.status === Campaign.PENDING ? 'pending' : ''}
