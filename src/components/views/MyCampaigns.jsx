--- conflicted
+++ resolved
@@ -32,22 +32,17 @@
           this.props.currentUser.address,
           0,
           100,
-<<<<<<< HEAD
+
           ({ data }) => this.setState({ campaigns: data, isLoading: false }),
-=======
-          campaigns => this.setState({ campaigns, isLoading: false }),
->>>>>>> 8d3e8630
+
+          // campaigns => this.setState({ campaigns, isLoading: false }),
+
           () => this.setState({ isLoading: false }),
         );
       })
       .catch(err => {
         if (err === 'notLoggedIn') {
-<<<<<<< HEAD
           // default behavior is to go home or signin page after swal popup
-=======
-          // not logged in
-          // notLoggedInPopup();
->>>>>>> 8d3e8630
         }
       });
   }
