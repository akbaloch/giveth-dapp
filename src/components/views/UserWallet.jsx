--- conflicted
+++ resolved
@@ -65,11 +65,7 @@
       })
       .catch(err => {
         if (err === 'notLoggedIn') {
-<<<<<<< HEAD
           // default behavior is to go home or signin page after swal popup
-=======
-          // not logged in
->>>>>>> 8d3e8630
         }
       });
   }
