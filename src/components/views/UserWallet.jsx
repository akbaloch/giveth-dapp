--- conflicted
+++ resolved
@@ -46,33 +46,6 @@
   }
 
   componentWillMount() {
-<<<<<<< HEAD
-    isAuthenticated(this.props.currentUser, this.props.wallet).then(() =>
-      takeActionAfterWalletUnlock(this.props.wallet, () => {
-        this.setState({ isLoadingWallet: false });
-
-        // load tokens
-        feathersClient
-          .service('/tokens')
-          .find({ query: { userAddress: this.props.currentUser.myAddress } })
-          .then(resp => {
-            this.setState(
-              {
-                tokens: resp.data,
-                isLoadingTokens: false,
-                hasError: false,
-                tokenSymbols: resp.data.map(t => t.tokenSymbol),
-              },
-              this.getObjectsByTokenSymbol(),
-            );
-          })
-          .catch(e => {
-            ErrorPopup('Something went wrong with loading tokens', e);
-            this.setState({ hasError: true });
-          });
-      }),
-    );
-=======
     isLoggedIn(this.props.currentUser).then(() => {
       this.setState({ isLoadingWallet: false });
 
@@ -91,11 +64,11 @@
             this.getObjectsByTokenSymbol(),
           );
         })
-        .catch(() => {
+        .catch(e => {
+          ErrorPopup('Something went wrong with loading tokens', e);
           this.setState({ hasError: true });
         });
     });
->>>>>>> 133022be
   }
 
   getObjectsByTokenSymbol() {
