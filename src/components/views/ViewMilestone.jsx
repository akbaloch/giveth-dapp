--- conflicted
+++ resolved
@@ -287,14 +287,9 @@
 
                   <div className="form-group">
                     <label>Max amount to raise</label>
-<<<<<<< HEAD
                     <small
                       className="form-text"
                     >The maximum amount of &#926; (Ether) that can be donated to this Milestone. Based on the requested amount in fiat.
-=======
-                    <small className="form-text">
-                      The maximum amount of &#926; (Ether) that can be donated to this Milestone
->>>>>>> e8850de4
                     </small>
                     &#926;{maxAmount} 
                     { fiatAmount && 
