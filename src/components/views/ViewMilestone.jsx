--- conflicted
+++ resolved
@@ -6,11 +6,8 @@
 import Avatar from 'react-avatar';
 import moment from 'moment';
 import { Form } from 'formsy-react-components';
-<<<<<<< HEAD
 import BigNumber from 'bignumber.js';
-=======
 import ReactHtmlParser, { convertNodeToElement } from 'react-html-parser';
->>>>>>> 4b98e7f4
 
 import { feathersClient } from './../../lib/feathersClient';
 import { getUserName, getUserAvatar } from '../../lib/helpers';
@@ -25,12 +22,9 @@
 
 import GivethWallet from '../../lib/blockchain/GivethWallet';
 import User from '../../models/User';
-<<<<<<< HEAD
 
 import { convertEthHelper } from '../../utils';
 
-=======
->>>>>>> 4b98e7f4
 /**
   Loads and shows a single milestone
 
@@ -165,13 +159,7 @@
               )}
 
               {this.state.totalDonated < this.state.maxAmount && (
-<<<<<<< HEAD
-                <p>
-                  Amount requested: {this.state.maxAmount} ETH
-                </p>
-=======
                 <p>Amount requested: {this.state.maxAmount} ETH</p>
->>>>>>> 4b98e7f4
               )}
 
               {this.isActiveMilestone() && (
@@ -314,13 +302,8 @@
                   <div className="form-group">
                     <label>Max amount to raise</label>
                     <small className="form-text">
-<<<<<<< HEAD
-                      The maximum amount of ETH that can be donated to this Milestone.
-                      Based on the requested amount in fiat.
-=======
                       The maximum amount of ETH that can be donated to this Milestone. Based on the
                       requested amount in fiat.
->>>>>>> 4b98e7f4
                     </small>
                     {maxAmount} ETH
                     {fiatAmount &&
@@ -338,15 +321,12 @@
                       The amount of ETH currently donated to this Milestone
                     </small>
                     {totalDonated} ETH
-<<<<<<< HEAD
-=======
                   </div>
 
                   <div className="form-group">
                     <label>Status</label>
                     <br />
                     {status}
->>>>>>> 4b98e7f4
                   </div>
 
                   {/*
