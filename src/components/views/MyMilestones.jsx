import React, { Component } from 'react';
import PropTypes from 'prop-types';
import { utils } from 'web3';
import { LPPCappedMilestones } from 'lpp-capped-milestone';
import { Link } from 'react-router-dom';

import { feathersClient } from '../../lib/feathersClient';
import { isAuthenticated, redirectAfterWalletUnlock, takeActionAfterWalletUnlock, checkWalletBalance } from '../../lib/middleware';
import getNetwork from '../../lib/blockchain/getNetwork';
import getWeb3 from '../../lib/blockchain/getWeb3';
import Loader from '../Loader';
import User from '../../models/User';
<<<<<<< HEAD
import { displayTransactionError, getTruncatedText } from '../../lib/helpers';
import BaseWallet from '../../lib/blockchain/BaseWallet';
=======
import { displayTransactionError, getGasPrice, getTruncatedText } from '../../lib/helpers';
import GivethWallet from '../../lib/blockchain/GivethWallet';
>>>>>>> 5812c64d

// TODO Remove the eslint exception and fix feathers to provide id's without underscore
/* eslint no-underscore-dangle: 0 */
/**
 * The my campaings view
 */
class MyMilestones extends Component {
  constructor(props) {
    super(props);

    this.state = {
      isLoading: true,
      milestones: [],
    };

    this.editMilestone = this.editMilestone.bind(this);
    this.markComplete = this.markComplete.bind(this);
    this.cancelMilestone = this.cancelMilestone.bind(this);
    this.approveMilestone = this.approveMilestone.bind(this);
    this.rejectMilestone = this.rejectMilestone.bind(this);
    this.requestWithdrawal = this.requestWithdrawal.bind(this);
    this.collect = this.collect.bind(this);
  }

  componentDidMount() {
    const myAddress = this.props.currentUser.address;

    isAuthenticated(this.props.currentUser, this.props.wallet).then(() => {
      this.milestonesObserver = feathersClient.service('milestones').watch({ strategy: 'always' }).find({
        query: {
          $or: [
            { ownerAddress: myAddress },
            { reviewerAddress: myAddress },
            { recipientAddress: myAddress },
            { $and: [
              { campaignOwnerAddress: myAddress },
              { status: 'proposed' }
            ]}
          ],
        },
      }).subscribe(
        resp => this.setState({ milestones: resp.data, isLoading: false }),
        () => this.setState({ isLoading: false }),
      );
    });
  }

  componentWillUnmount() {
    if (this.milestonesObserver) this.milestonesObserver.unsubscribe();
  }

  editMilestone(id) {
    takeActionAfterWalletUnlock(this.props.wallet, () => {
      checkWalletBalance(this.props.wallet, this.props.history).then(() =>
        React.swal({
          title: 'Edit Milestone?',
          text: 'Are you sure you want to edit this Milestone?',
          icon: 'warning',
          dangerMode: true,
          buttons: ['Cancel', 'Yes, edit'],
        }).then((isConfirmed) => {
          if (isConfirmed) redirectAfterWalletUnlock(`/milestones/${id}/edit`, this.props.wallet, this.props.history);
        }));
    });
  }

  markComplete(milestone) {
    takeActionAfterWalletUnlock(this.props.wallet, () => {
      checkWalletBalance(this.props.wallet, this.props.history).then(() =>
        React.swal({
          title: 'Mark as complete?',
          text: 'Are you sure you want to mark this Milestone as complete?',
          icon: 'warning',
          dangerMode: true,
          buttons: ['Cancel', 'Yes, mark complete'],
        }).then((isConfirmed) => {
          if (isConfirmed) {
            feathersClient.service('/milestones').patch(milestone._id, {
              status: 'NeedsReview',
            }).then(() => {
              React.toast.info(<p>Your milestone has been marked as complete...</p>);
            }).catch((e) => {
              console.error('Error marking milestone complete ->', e); // eslint-disable-line no-console
              React.swal({
                title: 'Oh no!',
                content: '<p>Something went wrong with the transaction. Is your wallet unlocked?</p>',
                icon: 'error',
              });
            });
          }
        }));
    });
  }

  cancelMilestone(milestone) {
    takeActionAfterWalletUnlock(this.props.wallet, () => {
      checkWalletBalance(this.props.wallet, this.props.history).then(() =>
        React.swal({
          title: 'Cancel Milestone?',
          text: 'Are you sure you want to cancel this Milestone?',
          icon: 'warning',
          buttons: ['I changed my mind', 'Yes, cancel'],
          dangerMode: true,
        }).then((isConfirmed) => {
          if (isConfirmed) {
            const cancel = (etherScanUrl, txHash) => {
              feathersClient.service('/milestones').patch(milestone._id, {
                status: 'Canceled',
                mined: false,
                txHash,
              }).then(() => {
                React.toast.info(<p>Cancelling this milestone is pending...<br /><a href={`${etherScanUrl}tx/${txHash}`} target="_blank" rel="noopener noreferrer">View transaction</a></p>);
              }).catch((e) => {
                console.error('Error updating feathers cache ->', e); // eslint-disable-line no-console
              });
            };

            let txHash;
            let etherScanUrl;
            Promise.all([getNetwork(), getWeb3(), getGasPrice()])
              .then(([network, web3, gasPrice]) => {
                etherScanUrl = network.etherscan;

                return new LPPCappedMilestones(web3, network.cappedMilestoneAddress)
                  .cancelMilestone(milestone.projectId, { from: this.props.currentUser.address, gasPrice })
                  .once('transactionHash', (hash) => {
                    txHash = hash;
                    cancel(etherScanUrl, txHash);
                  });
              })
              .then(() => {
                React.toast.success(<p>The milestone has been cancelled!<br /><a href={`${etherScanUrl}tx/${txHash}`} target="_blank" rel="noopener noreferrer">View transaction</a></p>);
              }).catch((e) => {
                console.error(e); // eslint-disable-line no-console

                displayTransactionError(txHash, etherScanUrl);
              });
          }
        }));
    });
  }

  acceptProposedMilestone(milestone) {
    takeActionAfterWalletUnlock(this.props.wallet, () => {
      checkWalletBalance(this.props.wallet, this.props.history).then(() =>
        React.swal({
          title: 'Accept Milestone?',
          text: 'Are you sure you want to accept this Milestone?',
          icon: 'warning',
          dangerMode: true,
          buttons: ['Cancel', 'Yes, accept'],
        }).then((isConfirmed) => {
          if (isConfirmed) {
            console.log('creating milestone for real')

            const createMilestone = (etherScanUrl, txHash) => {
              feathersClient.service('/milestones').patch(milestone._id, {
                status: 'pending',
                prevStatus: 'proposed',
                mined: false,
                txHash,
              }).then(() => {
                React.toast.info(<p>Accepting this milestone is pending...<br /><a href={`${etherScanUrl}tx/${txHash}`} target="_blank" rel="noopener noreferrer">View transaction</a></p>);
              }).catch((e) => {
                console.log('Error updating feathers cache ->', e); // eslint-disable-line no-console
                React.toast.error('Oh no! Something went wrong with the transaction. Please try again.');
              });
            };

            let txHash;
            let etherScanUrl;
            Promise.all([getNetwork(), getWeb3(), getGasPrice()])
              .then(([network, web3, gasPrice]) => {
                console.log('creating milestone tx');
                etherScanUrl = network.txHash;

                return new LPPCappedMilestones(web3, network.cappedMilestoneAddress)
                  .addMilestone(
                    milestone.title,
                    '',
                    milestone.maxAmount,
                    milestone.campaign.projectId,
                    milestone.recipientAddress,
                    milestone.reviewerAddress,
                    milestone.campaignReviewerAddress,
                    { from: this.props.currentUser.address, gasPrice }
                  )
                  .on('transactionHash', (hash) => {
                    txHash = hash;
                    console.log('creating milestone in feathers')

                    createMilestone(etherScanUrl, txHash);
                  })
              })
              .catch((e) => {
                console.error(e);
                displayTransactionError(txHash, etherScanUrl);
              });
          }
        }));
    });
  }

 rejectProposedMilestone(milestone) {
    React.swal({
      title: 'Reject Milestone?',
      text: 'Are you sure you want to reject this Milestone?',
      icon: 'warning',
      dangerMode: true,
      buttons: ['Cancel', 'Yes, reject'],
    }).then((isConfirmed) => {
      if (isConfirmed) {
        console.log('rejecting milestone')

        feathersClient.service('/milestones').patch(milestone._id, {
          status: 'rejected',
          prevStatus: 'proposed'         
        }).then(() => {
          React.toast.info(<p>The milestone has been rejected.</p>);
        }).catch((e) => {
          console.log('Error updating feathers cache ->', e); // eslint-disable-line no-console
          React.toast.error('Oh no! Something went wrong. Please try again.');
        });
      }
    });
  }


  approveMilestone(milestone) {
    takeActionAfterWalletUnlock(this.props.wallet, () => {
      checkWalletBalance(this.props.wallet, this.props.history).then(() =>
        React.swal({
          title: 'Approve Milestone?',
          text: 'Are you sure you want to approve this Milestone?',
          icon: 'warning',
          dangerMode: true,
          buttons: ['Cancel', 'Yes, approve'],
        }).then((isConfirmed) => {
          if (isConfirmed) {
            const approve = (etherScanUrl, txHash) => {
              feathersClient.service('/milestones').patch(milestone._id, {
                status: 'Completed',
                mined: false,
                txHash,
              }).then(() => {
                React.toast.info(<p>Approving this milestone is pending...<br /><a href={`${etherScanUrl}tx/${txHash}`} target="_blank" rel="noopener noreferrer">View transaction</a></p>);
              }).catch((e) => {
                console.log('Error updating feathers cache ->', e); // eslint-disable-line no-console
              });
            };

            let txHash;
            let etherScanUrl;
            Promise.all([getNetwork(), getWeb3(), getGasPrice()])
              .then(([network, web3, gasPrice]) => {
                etherScanUrl = network.etherscan;

                return new LPPCappedMilestones(web3, network.cappedMilestoneAddress)
                  .acceptMilestone(milestone.projectId, { from: this.props.currentUser.address, gasPrice })
                  .once('transactionHash', (hash) => {
                    txHash = hash;
                    approve(etherScanUrl, txHash);
                  });
              })
              .then(() => {
                React.toast.success(<p>The milestone has been approved!<br /><a href={`${etherScanUrl}tx/${txHash}`} target="_blank" rel="noopener noreferrer">View transaction</a></p>);
              }).catch((e) => {
                console.error(e); // eslint-disable-line no-console

                displayTransactionError(txHash, etherScanUrl);
              });
          }
        }));
    });
  }

  rejectMilestone(milestone) {
    takeActionAfterWalletUnlock(this.props.wallet, () => {
      checkWalletBalance(this.props.wallet, this.props.history).then(() =>
        React.swal({
          title: 'Reject Milestone?',
          text: 'Are you sure you want to reject this Milestone?',
          icon: 'warning',
          dangerMode: true,
          buttons: ['Cancel', 'Yes, reject'],
        }).then((isConfirmed) => {
          if (isConfirmed) {
            feathersClient.service('/milestones').patch(milestone._id, {
              prevStatus: 'NeedsReview',
              status: 'InProgress',
            }).then(() => {
              React.toast.info(<p>You have rejected this milestone...</p>);
            }).catch((e) => {
              console.error('Error rejecting completed milestone ->', e); // eslint-disable-line no-console
              React.swal({
                title: 'Oh no!',
                content: '<p>Something went wrong with the transaction. Is your wallet unlocked?</p>',
                icon: 'error',
              });
            });
          }
        }));
    });
  }

  requestWithdrawal(milestone) {
    takeActionAfterWalletUnlock(this.props.wallet, () => {
      checkWalletBalance(this.props.wallet, this.props.history).then(() =>
        React.swal({
          title: 'Request Withdrawal',
          text: "For security reasons, there's a 3 day delay from the moment you request withdrawal before you can actually withdraw the money.",
          icon: 'warning',
          dangerMode: true,
          buttons: ['Cancel', 'Yes, request withdrawal'],
        }).then((isConfirmed) => {
          if (isConfirmed) {
            if (isConfirmed) {
              const withdraw = (etherScanUrl, txHash) => {
                feathersClient.service('/milestones').patch(milestone._id, {
                  status: 'Paying',
                  mined: false,
                  txHash,
                }).then(() => {
                  React.toast.info(<p>Request withdrawal from milestone...<br /><a href={`${etherScanUrl}tx/${txHash}`} target="_blank" rel="noopener noreferrer">View transaction</a></p>);
                }).catch((e) => {
                  console.log('Error updating feathers cache ->', e); // eslint-disable-line no-console
                });

                feathersClient.service('donations').patch(null, {
                  status: 'pending',
                  paymentStatus: 'Paying',
                  txHash,
                }, {
                  query: {
                    ownerType: 'milestone',
                    ownerId: milestone._id,
                  },
                }).catch((e) => {
                  console.log('Error updating feathers cache ->', e); // eslint-disable-line no-console
                });
              };

              const getPledges = () => feathersClient.service('donations').find({
                query: {
                  ownerType: 'milestone',
                  ownerId: milestone._id,
                },
              })
                .then(({ data }) => {
                  if (data.length === 0) throw new Error('No donations found to withdraw');

                  const pledges = [];
                  data.forEach((donation) => {
                    const pledge = pledges.find(n => n.id === donation.pledgeId);

                    if (pledge) {
                      pledge.amount = pledge.amount.add(utils.toBN(donation.amount));
                    } else {
                      pledges.push({
                        id: donation.pledgeId,
                        amount: utils.toBN(donation.amount),
                      });
                    }
                  });

                  return pledges.map(note => `0x${utils.padLeft(utils.toHex(note.amount).substring(2), 48)}${utils.padLeft(utils.toHex(note.id).substring(2), 16)}`);
                });

              let txHash;
              let etherScanUrl;
              Promise.all([getNetwork(), getWeb3(), getPledges(), getGasPrice()])
                .then(([network, web3, pledges, gasPrice]) => {
                  etherScanUrl = network.etherscan;

                  return new LPPCappedMilestones(web3, network.cappedMilestoneAddress)
                    .mWithdraw(pledges, { from: this.props.currentUser.address, gasPrice })
                    .once('transactionHash', (hash) => {
                      txHash = hash;
                      withdraw(etherScanUrl, txHash);
                    });
                })
                .then(() => {
                  React.toast.info(<p>The milestone withdraw has been initiated...<br /><a href={`${etherScanUrl}tx/${txHash}`} target="_blank" rel="noopener noreferrer">View transaction</a></p>);
                }).catch((e) => {
                  console.error(e); // eslint-disable-line no-console

                  let msg;
                  if (txHash) {
                  // TODO need to update feathers to reset the donations to previous state as this
                  // tx failed.
                    msg = <p>Something went wrong with the transaction.<br /><a href={`${etherScanUrl}tx/${txHash}`} target="_blank" rel="noopener noreferrer">View transaction</a></p>;
                  } else if (e.message === 'No donations found to withdraw') {
                    msg = <p>Nothing to withdraw. There are no donations to this milestone.</p>;
                  } else {
                    msg = (<p>Something went wrong with the transaction. Is your wallet unlocked?
                           </p>);
                  }

                  React.swal({
                    title: 'Oh no!',
                    content: React.swal.msg(msg),
                    icon: 'error',
                  });
                });
            }
          }
        }));
    });
  }

  collect(milestone) {
    takeActionAfterWalletUnlock(this.props.wallet, () => {
      checkWalletBalance(this.props.wallet, this.props.history).then(() =>
        React.swal({
          title: 'Collect Funds',
          text: 'The funds will be transferred to you wallet.',
          icon: 'warning',
          dangerMode: true,
          buttons: ['Cancel', 'Yes, collect'],
        }).then((isConfirmed) => {
          if (isConfirmed) {
            if (isConfirmed) {
              const collect = (etherScanUrl, txHash) => {
                feathersClient.service('/milestones').patch(milestone._id, {
                  status: 'Paid',
                  mined: false,
                  txHash,
                }).then(() => {
                  React.toast.info(<p>Collecting funds from milestone...<br /><a href={`${etherScanUrl}tx/${txHash}`} target="_blank" rel="noopener noreferrer">View transaction</a></p>);
                }).catch((e) => {
                  console.log('Error updating feathers cache ->', e); // eslint-disable-line no-console
                });
              };

              let txHash;
              let etherScanUrl;
              Promise.all([getNetwork(), getWeb3(), getGasPrice()])
                .then(([network, web3, gasPrice]) => {
                  etherScanUrl = network.etherscan;

                  return new LPPCappedMilestones(web3, network.cappedMilestoneAddress)
                    .collect(milestone.projectId, { from: this.props.currentUser.address, $extraGas: 100000, gasPrice })
                    .once('transactionHash', (hash) => {
                      txHash = hash;
                      collect(etherScanUrl, txHash);
                    });
                })
                .catch((e) => {
                  console.error(e); // eslint-disable-line no-console
                  displayTransactionError(txHash, etherScanUrl);
                });
            }
          }
        }));
    });
  }

  render() {
    const { milestones, isLoading } = this.state;
    const { currentUser } = this.props;

    return (
      <div id="milestones-view">
        <div className="container-fluid page-layout dashboard-table-view">
          <div className="row">
            <div className="col-md-10 m-auto">

              { (isLoading || (milestones && milestones.length > 0)) &&
                <h1>Your milestones</h1>
              }

              { isLoading &&
                <Loader className="fixed" />
              }

              { !isLoading &&
                <div className="table-container">
                  { milestones && milestones.length > 0 &&
                    <table className="table table-responsive table-striped table-hover">
                      <thead>
                        <tr>
                          <th className="td-name">Name</th>
                          <th className="td-donations-number">Donations</th>
                          <th className="td-donations-amount">Amount</th>
                          <th className="td-status">Status</th>
                          <th className="td-actions" />
                        </tr>
                      </thead>
                      <tbody>
                        { milestones.map(m => (
                          <tr key={m._id} className={m.status === 'pending' ? 'pending' : ''}>
                            <td className="td-name">
                              <Link to={`/campaigns/${m.campaign._id}`}>CAMPAIGN <em>{getTruncatedText(m.campaign.title, 40)}</em></Link>
                              <br />
                              <i className="fa fa-arrow-right" />
                              <Link to={`/campaigns/${m.campaign._id}/milestones/${m._id}`}>MILESTONE <em>{getTruncatedText(m.title, 35)}</em></Link>
                            </td>
                            <td className="td-donations-number">{m.donationCount || 0}</td>
                            <td
                              className="td-donations-amount"
                            >Ξ{(m.totalDonated) ? utils.fromWei(m.totalDonated) : 0}
                            </td>
                            <td className="td-status">
                              {(m.status === 'pending' || (Object.keys(m).includes('mined') && !m.mined)) &&
                                <span><i className="fa fa-circle-o-notch fa-spin" />&nbsp;</span> }
                              {m.status}
                            </td>
                            <td className="td-actions">
                              { m.ownerAddress === currentUser.address &&
                                <button
                                  className="btn btn-link"
                                  onClick={() => this.editMilestone(m._id)}
                                >
                                  <i className="fa fa-edit" />&nbsp;Edit
                                </button>
                              }

                              { (m.campaignOwnerAddress === currentUser.address) && m.status === 'proposed' &&
                                <span>
                                  <button
                                    className="btn btn-link"
                                    onClick={() => this.acceptProposedMilestone(m)}
                                  >
                                    <i className="fa fa-check-square-o" />&nbsp;Accept
                                  </button>
                                  <button
                                    className="btn btn-danger btn-sm"
                                    onClick={() => this.rejectProposedMilestone(m)}
                                  >
                                    <i className="fa fa-times-circle-o" />&nbsp;Reject
                                  </button>
                                </span>
                              }

                              { m.recipientAddress === currentUser.address && m.status === 'InProgress' && m.mined &&
                                <button
                                  className="btn btn-success btn-sm"
                                  onClick={() => this.markComplete(m)}
                                >
                                  <i className="fa fa-check-square-o" />&nbsp;Mark complete
                                </button>
                              }

                              { m.reviewerAddress === currentUser.address && ['InProgress', 'NeedReview'].includes(m.status) && m.mined &&
                                <button
                                  className="btn btn-danger btn-sm"
                                  onClick={() => this.cancelMilestone(m)}
                                >
                                  <i className="fa fa-times" />&nbsp;Cancel
                                </button>
                              }

                              { m.reviewerAddress === currentUser.address && m.status === 'NeedsReview' && m.mined &&
                                <span>
                                  <button
                                    className="btn btn-success btn-sm"
                                    onClick={() => this.approveMilestone(m)}
                                  >
                                    <i className="fa fa-thumbs-up" />&nbsp;Approve
                                  </button>

                                  <button
                                    className="btn btn-danger btn-sm"
                                    onClick={() => this.rejectMilestone(m)}
                                  >
                                    <i className="fa fa-thumbs-down" />&nbsp;Reject
                                  </button>
                                </span>
                              }

                              { m.recipientAddress === currentUser.address && m.status === 'Completed' && m.mined && m.donationCount > 0 &&
                                <button
                                  className="btn btn-success btn-sm"
                                  onClick={() => this.requestWithdrawal(m)}
                                >
                                  <i className="fa fa-usd" />&nbsp;Request Withdrawal
                                </button>
                              }

                              { m.recipientAddress === currentUser.address && m.status === 'Paying' &&
                                <p>
                                  Withdraw authorization pending. You will be able to collect the
                                  funds when confirmed.
                                </p>
                              }

                              { m.recipientAddress === currentUser.address && m.status === 'CanWithdraw' && m.mined &&
                                <button
                                  className="btn btn-success btn-sm"
                                  onClick={() => this.collect(m)}
                                >
                                  <i className="fa fa-usd" />&nbsp;Collect
                                </button>
                              }
                            </td>
                          </tr>))}
                      </tbody>
                    </table>
                  }

                  { milestones && milestones.length === 0 &&
                    <div>
                      <center>
                        <h3>You didn&apos;t create any milestones yet!</h3>
                        <img className="empty-state-img" src={`${process.env.PUBLIC_URL}/img/delegation.svg`} width="200px" height="200px" alt="no-milestones-icon" />
                      </center>
                    </div>
                  }
                </div>
              }
            </div>
          </div>
        </div>
      </div>
    );
  }
}

MyMilestones.propTypes = {
  currentUser: PropTypes.instanceOf(User).isRequired,
  history: PropTypes.shape({}).isRequired,
  wallet: PropTypes.instanceOf(BaseWallet).isRequired,
};

export default MyMilestones;<|MERGE_RESOLUTION|>--- conflicted
+++ resolved
@@ -10,13 +10,8 @@
 import getWeb3 from '../../lib/blockchain/getWeb3';
 import Loader from '../Loader';
 import User from '../../models/User';
-<<<<<<< HEAD
-import { displayTransactionError, getTruncatedText } from '../../lib/helpers';
 import BaseWallet from '../../lib/blockchain/BaseWallet';
-=======
 import { displayTransactionError, getGasPrice, getTruncatedText } from '../../lib/helpers';
-import GivethWallet from '../../lib/blockchain/GivethWallet';
->>>>>>> 5812c64d
 
 // TODO Remove the eslint exception and fix feathers to provide id's without underscore
 /* eslint no-underscore-dangle: 0 */
