import React, { Component } from 'react';
import PropTypes from 'prop-types';
import { utils } from 'web3';
import { LPPCappedMilestones } from 'lpp-capped-milestone-token';
import { Link } from 'react-router-dom';
import moment from 'moment';
import Pagination from 'react-js-pagination';

import { feathersClient } from '../../lib/feathersClient';
import {
  isAuthenticated,
  redirectAfterWalletUnlock,
  takeActionAfterWalletUnlock,
  checkWalletBalance,
} from '../../lib/middleware';
import getNetwork from '../../lib/blockchain/getNetwork';
import getWeb3 from '../../lib/blockchain/getWeb3';
import Loader from '../Loader';
import User from '../../models/User';
<<<<<<< HEAD
import {
  displayTransactionError,
  getGasPrice,
  getTruncatedText,
  getReadableStatus,
  convertEthHelper,
} from '../../lib/helpers';
import GivethWallet from '../../lib/blockchain/GivethWallet';
=======
import BaseWallet from '../../lib/blockchain/BaseWallet';
import { displayTransactionError, getGasPrice, getTruncatedText } from '../../lib/helpers';
>>>>>>> 615e4df7

const deleteProposedMilestone = milestone => {
  React.swal({
    title: 'Delete Milestone?',
    text: 'Are you sure you want to delete this Milestone?',
    icon: 'warning',
    dangerMode: true,
    buttons: ['Cancel', 'Yes, delete'],
  }).then(isConfirmed => {
    if (isConfirmed) {
      feathersClient
        .service('/milestones')
        .remove(milestone._id)
        .then(() => {
          React.toast.info(<p>The milestone has been deleted.</p>);
        })
        .catch(e => {
          console.log('Error updating feathers cache ->', e); // eslint-disable-line no-console
          React.toast.error('Oh no! Something went wrong. Please try again.');
        });
    }
  });
};

const rejectProposedMilestone = milestone => {
  React.swal({
    title: 'Reject Milestone?',
    text: 'Are you sure you want to reject this Milestone?',
    icon: 'warning',
    dangerMode: true,
    buttons: ['Cancel', 'Yes, reject'],
  }).then(isConfirmed => {
    if (isConfirmed) {
      feathersClient
        .service('/milestones')
        .patch(milestone._id, {
          status: 'rejected',
          prevStatus: 'proposed',
        })
        .then(() => {
          React.toast.info(<p>The milestone has been rejected.</p>);
        })
        .catch(e => {
          console.log('Error updating feathers cache ->', e); // eslint-disable-line no-console
          React.toast.error('Oh no! Something went wrong. Please try again.');
        });
    }
  });
};

const reviewDue = updatedAt =>
  moment()
    .subtract(3, 'd')
    .isAfter(moment(updatedAt));

// TODO: Remove once rewritten to model
/* eslint no-underscore-dangle: 0 */
/**
 * The my campaings view
 */
class MyMilestones extends Component {
  constructor(props) {
    super(props);

    this.state = {
      isLoading: true,
      milestones: [],
      visiblePages: 10,
      itemsPerPage: 50,
      skipPages: 0,
      totalResults: 0,
      loadedStatus: 'Active',
    };

    this.milestoneTabs = ['Active', 'Completed', 'Canceled', 'Rejected'];
    this.handlePageChanged = this.handlePageChanged.bind(this);

    this.editMilestone = this.editMilestone.bind(this);
    this.markComplete = this.markComplete.bind(this);
    this.cancelMilestone = this.cancelMilestone.bind(this);
    this.approveMilestone = this.approveMilestone.bind(this);
    this.rejectMilestone = this.rejectMilestone.bind(this);
    this.requestWithdrawal = this.requestWithdrawal.bind(this);
    this.collect = this.collect.bind(this);
  }

  componentDidMount() {
    isAuthenticated(this.props.currentUser, this.props.wallet).then(() => this.loadMileStones());
  }

  componentWillUnmount() {
    if (this.milestonesObserver) this.milestonesObserver.unsubscribe();
  }

  loadMileStones() {
    const myAddress = this.props.currentUser.address;

    const query = {
      query: {
        $sort: {
          createdAt: -1,
        },
        $limit: this.state.itemsPerPage,
        $skip: this.state.skipPages * this.state.itemsPerPage,
      },
    };

    if (['Completed', 'Canceled'].includes(this.state.loadedStatus)) {
      query.query.$and = [
        {
          $or: [
            { ownerAddress: myAddress },
            // { reviewerAddress: myAddress }, // Not really "My Milestones"
            { recipientAddress: myAddress },
          ],
        },
        { status: this.state.loadedStatus },
      ];
    } else if (this.state.loadedStatus === 'Rejected') {
      query.query.$and = [
        {
          $or: [
            { ownerAddress: myAddress },
            // { reviewerAddress: myAddress }, // Not really "My Milestones"
            { recipientAddress: myAddress },
          ],
        },
        { status: 'rejected' },
      ];
    } else {
      query.query.$and = [
        {
          $or: [
            { ownerAddress: myAddress },
            { reviewerAddress: myAddress },
            { recipientAddress: myAddress },
            { $and: [{ campaignOwnerAddress: myAddress }, { status: 'proposed' }] },
          ],
        },
        { status: { $nin: ['Completed', 'Canceled', 'rejected'] } },
      ];
    }

    this.milestonesObserver = feathersClient
      .service('milestones')
      .watch({ listStrategy: 'always' })
      .find(query)
      .subscribe(resp =>
        this.setState({
          milestones: resp.data,
          itemsPerPage: resp.limit,
          skipPages: resp.skip,
          totalResults: resp.total,
          isLoading: false,
        }),
      );
  }

  handlePageChanged(newPage) {
    this.setState({ skipPages: newPage - 1 }, () => this.loadMileStones());
  }

  changeTab(newStatus) {
    this.setState(
      {
        isLoading: true,
        loadedStatus: newStatus,
        skipPages: 0,
      },
      () => {
        if (this.milestonesObserver) this.milestonesObserver.unsubscribe();
        this.loadMileStones();
      },
    );
  }

  editMilestone(milestone) {
    takeActionAfterWalletUnlock(this.props.wallet, () => {
      checkWalletBalance(this.props.wallet).then(() =>
        React.swal({
          title: 'Edit Milestone?',
          text: 'Are you sure you want to edit this Milestone?',
          icon: 'warning',
          dangerMode: true,
          buttons: ['Cancel', 'Yes, edit'],
        }).then(isConfirmed => {
          if (isConfirmed) {
            if (['proposed', 'rejected'].includes(milestone.status)) {
              redirectAfterWalletUnlock(
                `/milestones/${milestone._id}/edit/proposed`,
                this.props.wallet,
              );
            } else {
              redirectAfterWalletUnlock(`/milestones/${milestone._id}/edit`, this.props.wallet);
            }
          }
        }),
      );
    });
  }

  markComplete(milestone) {
    takeActionAfterWalletUnlock(this.props.wallet, () => {
      checkWalletBalance(this.props.wallet).then(() =>
        React.swal({
          title: 'Mark as complete?',
          text: 'Are you sure you want to mark this Milestone as complete?',
          icon: 'warning',
          dangerMode: true,
          buttons: ['Cancel', 'Yes, mark complete'],
        }).then(isConfirmed => {
          if (isConfirmed) {
            feathersClient
              .service('/milestones')
              .patch(milestone._id, {
                status: 'NeedsReview',
              })
              .then(() => {
                React.toast.info(<p>Your milestone has been marked as complete...</p>);
              })
              .catch(e => {
                console.error('Error marking milestone complete ->', e); // eslint-disable-line no-console
                React.swal({
                  title: 'Oh no!',
                  content:
                    '<p>Something went wrong with the transaction. Is your wallet unlocked?</p>',
                  icon: 'error',
                });
              });
          }
        }),
      );
    });
  }

  cancelMilestone(milestone) {
    takeActionAfterWalletUnlock(this.props.wallet, () => {
      checkWalletBalance(this.props.wallet).then(() =>
        React.swal({
          title: 'Cancel Milestone?',
          text: 'Are you sure you want to cancel this Milestone?',
          icon: 'warning',
          buttons: ['I changed my mind', 'Yes, cancel'],
          dangerMode: true,
        }).then(isConfirmed => {
          if (isConfirmed) {
            const cancel = (etherScanUrl, txHash) => {
              feathersClient
                .service('/milestones')
                .patch(milestone._id, {
                  status: 'Canceled',
                  mined: false,
                  txHash,
                })
                .then(() => {
                  React.toast.info(
                    <p>
                      Cancelling this milestone is pending...<br />
                      <a
                        href={`${etherScanUrl}tx/${txHash}`}
                        target="_blank"
                        rel="noopener noreferrer"
                      >
                        View transaction
                      </a>
                    </p>,
                  );
                })
                .catch(e => {
                  console.error('Error updating feathers cache ->', e); // eslint-disable-line no-console
                });
            };

            let txHash;
            let etherScanUrl;
            Promise.all([getNetwork(), getWeb3(), getGasPrice()])
              .then(([network, web3, gasPrice]) => {
                etherScanUrl = network.etherscan;

                return new LPPCappedMilestones(web3, network.cappedMilestoneAddress)
                  .cancelMilestone(milestone.projectId, {
                    from: this.props.currentUser.address,
                    gasPrice,
                  })
                  .once('transactionHash', hash => {
                    txHash = hash;
                    cancel(etherScanUrl, txHash);
                  });
              })
              .then(() => {
                React.toast.success(
                  <p>
                    The milestone has been cancelled!<br />
                    <a
                      href={`${etherScanUrl}tx/${txHash}`}
                      target="_blank"
                      rel="noopener noreferrer"
                    >
                      View transaction
                    </a>
                  </p>,
                );
              })
              .catch(e => {
                console.error(e); // eslint-disable-line no-console

                displayTransactionError(txHash, etherScanUrl);
              });
          }
        }),
      );
    });
  }

  acceptProposedMilestone(milestone) {
    takeActionAfterWalletUnlock(this.props.wallet, () => {
      checkWalletBalance(this.props.wallet).then(() =>
        React.swal({
          title: 'Accept Milestone?',
          text: 'Are you sure you want to accept this Milestone?',
          icon: 'warning',
          dangerMode: true,
          buttons: ['Cancel', 'Yes, accept'],
        }).then(isConfirmed => {
          if (isConfirmed) {
            const createMilestone = (etherScanUrl, txHash) => {
              feathersClient
                .service('/milestones')
                .patch(milestone._id, {
                  status: 'pending',
                  prevStatus: 'proposed',
                  mined: false,
                  txHash,
                })
                .then(() => {
                  React.toast.info(
                    <p>
                      Accepting this milestone is pending...<br />
                      <a
                        href={`${etherScanUrl}tx/${txHash}`}
                        target="_blank"
                        rel="noopener noreferrer"
                      >
                        View transaction
                      </a>
                    </p>,
                  );
                })
                .catch(e => {
                  console.log('Error updating feathers cache ->', e); // eslint-disable-line no-console
                  React.toast.error(
                    'Oh no! Something went wrong with the transaction. Please try again.',
                  );
                });
            };

            let txHash;
            let etherScanUrl;
            Promise.all([getNetwork(), getWeb3(), getGasPrice()])
              .then(([network, web3, gasPrice]) => {
                etherScanUrl = network.etherscan;

                return new LPPCappedMilestones(web3, network.cappedMilestoneAddress)
                  .addMilestone(
                    milestone.title,
                    '',
                    milestone.maxAmount,
                    milestone.campaign.projectId,
                    milestone.recipientAddress,
                    milestone.reviewerAddress,
                    milestone.campaignReviewerAddress,
                    { from: this.props.currentUser.address, gasPrice },
                  )
                  .on('transactionHash', hash => {
                    txHash = hash;

                    createMilestone(etherScanUrl, txHash);
                  });
              })
              .catch(() => {
                displayTransactionError(txHash, etherScanUrl);
              });
          }
        }),
      );
    });
  }

  approveMilestone(milestone) {
    takeActionAfterWalletUnlock(this.props.wallet, () => {
      checkWalletBalance(this.props.wallet).then(() =>
        React.swal({
          title: 'Approve Milestone?',
          text: 'Are you sure you want to approve this Milestone?',
          icon: 'warning',
          dangerMode: true,
          buttons: ['Cancel', 'Yes, approve'],
        }).then(isConfirmed => {
          if (isConfirmed) {
            const approve = (etherScanUrl, txHash) => {
              feathersClient
                .service('/milestones')
                .patch(milestone._id, {
                  status: 'Completed',
                  mined: false,
                  txHash,
                })
                .then(() => {
                  React.toast.info(
                    <p>
                      Approving this milestone is pending...<br />
                      <a
                        href={`${etherScanUrl}tx/${txHash}`}
                        target="_blank"
                        rel="noopener noreferrer"
                      >
                        View transaction
                      </a>
                    </p>,
                  );
                })
                .catch(e => {
                  console.log('Error updating feathers cache ->', e); // eslint-disable-line no-console
                });
            };

            let txHash;
            let etherScanUrl;
            Promise.all([getNetwork(), getWeb3(), getGasPrice()])
              .then(([network, web3, gasPrice]) => {
                etherScanUrl = network.etherscan;

                return new LPPCappedMilestones(web3, network.cappedMilestoneAddress)
                  .acceptMilestone(milestone.projectId, {
                    from: this.props.currentUser.address,
                    gasPrice,
                  })
                  .once('transactionHash', hash => {
                    txHash = hash;
                    approve(etherScanUrl, txHash);
                  });
              })
              .then(() => {
                React.toast.success(
                  <p>
                    The milestone has been approved!<br />
                    <a
                      href={`${etherScanUrl}tx/${txHash}`}
                      target="_blank"
                      rel="noopener noreferrer"
                    >
                      View transaction
                    </a>
                  </p>,
                );
              })
              .catch(e => {
                console.error(e); // eslint-disable-line no-console

                displayTransactionError(txHash, etherScanUrl);
              });
          }
        }),
      );
    });
  }

  rejectMilestone(milestone) {
    takeActionAfterWalletUnlock(this.props.wallet, () => {
      checkWalletBalance(this.props.wallet).then(() =>
        React.swal({
          title: 'Reject Milestone?',
          text: 'Are you sure you want to reject this Milestone?',
          icon: 'warning',
          dangerMode: true,
          buttons: ['Cancel', 'Yes, reject'],
        }).then(isConfirmed => {
          if (isConfirmed) {
            feathersClient
              .service('/milestones')
              .patch(milestone._id, {
                prevStatus: 'NeedsReview',
                status: 'InProgress',
              })
              .then(() => {
                React.toast.info(<p>You have rejected this milestone...</p>);
              })
              .catch(e => {
                console.error('Error rejecting completed milestone ->', e); // eslint-disable-line no-console
                React.swal({
                  title: 'Oh no!',
                  content:
                    '<p>Something went wrong with the transaction. Is your wallet unlocked?</p>',
                  icon: 'error',
                });
              });
          }
        }),
      );
    });
  }

  requestWithdrawal(milestone) {
    takeActionAfterWalletUnlock(this.props.wallet, () => {
      checkWalletBalance(this.props.wallet).then(() =>
        React.swal({
          title: 'Request Withdrawal',
          text:
            "For security reasons, there's a 3 day delay from the moment you request withdrawal before you can actually withdraw the money.",
          icon: 'warning',
          dangerMode: true,
          buttons: ['Cancel', 'Yes, request withdrawal'],
        }).then(isConfirmed => {
          if (isConfirmed) {
            if (isConfirmed) {
              const withdraw = (etherScanUrl, txHash) => {
                feathersClient
                  .service('/milestones')
                  .patch(milestone._id, {
                    status: 'Paying',
                    mined: false,
                    txHash,
                  })
                  .then(() => {
                    React.toast.info(
                      <p>
                        Request withdrawal from milestone...<br />
                        <a
                          href={`${etherScanUrl}tx/${txHash}`}
                          target="_blank"
                          rel="noopener noreferrer"
                        >
                          View transaction
                        </a>
                      </p>,
                    );
                  })
                  .catch(e => {
                    console.log('Error updating feathers cache ->', e); // eslint-disable-line no-console
                  });

                feathersClient
                  .service('donations')
                  .patch(
                    null,
                    {
                      status: 'pending',
                      paymentStatus: 'Paying',
                      txHash,
                    },
                    {
                      query: {
                        ownerType: 'milestone',
                        ownerId: milestone._id,
                      },
                    },
                  )
                  .catch(e => {
                    console.log('Error updating feathers cache ->', e); // eslint-disable-line no-console
                  });
              };

              const getPledges = () =>
                feathersClient
                  .service('donations')
                  .find({
                    query: {
                      ownerType: 'milestone',
                      ownerId: milestone._id,
                    },
                  })
                  .then(({ data }) => {
                    if (data.length === 0) throw new Error('No donations found to withdraw');

                    const pledges = [];
                    data.forEach(donation => {
                      const pledge = pledges.find(n => n.id === donation.pledgeId);

                      if (pledge) {
                        pledge.amount = pledge.amount.add(utils.toBN(donation.amount));
                      } else {
                        pledges.push({
                          id: donation.pledgeId,
                          amount: utils.toBN(donation.amount),
                        });
                      }
                    });

                    return pledges.map(
                      note =>
                        `0x${utils.padLeft(
                          utils.toHex(note.amount).substring(2),
                          48,
                        )}${utils.padLeft(utils.toHex(note.id).substring(2), 16)}`,
                    );
                  });

              let txHash;
              let etherScanUrl;
              Promise.all([getNetwork(), getWeb3(), getPledges(), getGasPrice()])
                .then(([network, web3, pledges, gasPrice]) => {
                  etherScanUrl = network.etherscan;

                  return new LPPCappedMilestones(web3, network.cappedMilestoneAddress)
                    .mWithdraw(pledges, {
                      from: this.props.currentUser.address,
                      gasPrice,
                    })
                    .once('transactionHash', hash => {
                      txHash = hash;
                      withdraw(etherScanUrl, txHash);
                    });
                })
                .then(() => {
                  React.toast.info(
                    <p>
                      The milestone withdraw has been initiated...<br />
                      <a
                        href={`${etherScanUrl}tx/${txHash}`}
                        target="_blank"
                        rel="noopener noreferrer"
                      >
                        View transaction
                      </a>
                    </p>,
                  );
                })
                .catch(e => {
                  console.error(e); // eslint-disable-line no-console

                  let msg;
                  if (txHash) {
                    // TODO: need to update feathers to reset the donations to previous state as this
                    // tx failed.
                    msg = (
                      <p>
                        Something went wrong with the transaction.<br />
                        <a
                          href={`${etherScanUrl}tx/${txHash}`}
                          target="_blank"
                          rel="noopener noreferrer"
                        >
                          View transaction
                        </a>
                      </p>
                    );
                  } else if (e.message === 'No donations found to withdraw') {
                    msg = <p>Nothing to withdraw. There are no donations to this milestone.</p>;
                  } else {
                    msg = (
                      <p>Something went wrong with the transaction. Is your wallet unlocked?</p>
                    );
                  }

                  React.swal({
                    title: 'Oh no!',
                    content: React.swal.msg(msg),
                    icon: 'error',
                  });
                });
            }
          }
        }),
      );
    });
  }

  collect(milestone) {
    takeActionAfterWalletUnlock(this.props.wallet, () => {
      checkWalletBalance(this.props.wallet).then(() =>
        React.swal({
          title: 'Collect Funds',
          text: 'The funds will be transferred to you wallet.',
          icon: 'warning',
          dangerMode: true,
          buttons: ['Cancel', 'Yes, collect'],
        }).then(isConfirmed => {
          if (isConfirmed) {
            if (isConfirmed) {
              const collect = (etherScanUrl, txHash) => {
                feathersClient
                  .service('/milestones')
                  .patch(milestone._id, {
                    status: 'Paid',
                    mined: false,
                    txHash,
                  })
                  .then(() => {
                    React.toast.info(
                      <p>
                        Collecting funds from milestone...<br />
                        <a
                          href={`${etherScanUrl}tx/${txHash}`}
                          target="_blank"
                          rel="noopener noreferrer"
                        >
                          View transaction
                        </a>
                      </p>,
                    );
                  })
                  .catch(e => {
                    console.log('Error updating feathers cache ->', e); // eslint-disable-line no-console
                  });
              };

              let txHash;
              let etherScanUrl;
              Promise.all([getNetwork(), getWeb3(), getGasPrice()])
                .then(([network, web3, gasPrice]) => {
                  etherScanUrl = network.etherscan;

                  return new LPPCappedMilestones(web3, network.cappedMilestoneAddress)
                    .collect(milestone.projectId, {
                      from: this.props.currentUser.address,
                      $extraGas: 100000,
                      gasPrice,
                    })
                    .once('transactionHash', hash => {
                      txHash = hash;
                      collect(etherScanUrl, txHash);
                    });
                })
                .catch(e => {
                  console.error(e); // eslint-disable-line no-console
                  displayTransactionError(txHash, etherScanUrl);
                });
            }
          }
        }),
      );
    });
  }

  render() {
    const {
      milestones,
      isLoading,
      totalResults,
      skipPages,
      itemsPerPage,
      visiblePages,
    } = this.state;
    const { currentUser } = this.props;

    return (
      <div id="milestones-view">
        <div className="container-fluid page-layout dashboard-table-view">
          <div className="row">
            <div className="col-md-10 m-auto">
              <h1>Your milestones</h1>

              <ul className="nav nav-tabs">
                {this.milestoneTabs.map(st => (
                  <li className="nav-item">
                    <span
                      role="button"
                      className={`nav-link ${this.state.loadedStatus === st ? 'active' : ''}`}
                      onKeyPress={() => this.changeTab(st)}
                      tabIndex={0}
                      onClick={() => this.changeTab(st)}
                    >
                      {st}
                    </span>
                  </li>
                ))}
              </ul>

              {isLoading && <Loader className="fixed" />}

              {!isLoading && (
                <div className="table-container">
                  {milestones &&
                    milestones.length > 0 && (
                      <div>
                        <table className="table table-responsive table-striped table-hover">
                          <thead>
                            <tr>
                              <th className="td-created-at">Created</th>
                              <th className="td-name">Name</th>
                              <th className="td-status">Status</th>
                              <th className="td-donations-number">Requested</th>
                              <th className="td-donations-number">Donations</th>
                              <th className="td-donations-amount">Donated</th>
                              <th className="td-reviewer">Reviewer</th>
                              <th className="td-actions" />
                            </tr>
                          </thead>
                          <tbody>
                            {milestones.map(m => (
                              <tr key={m._id} className={m.status === 'pending' ? 'pending' : ''}>
                                <td className="td-created-at">
                                  {m.createdAt && (
                                    <span>{moment.utc(m.createdAt).format('Do MMM YYYY')}</span>
                                  )}
                                </td>
                                <td className="td-name">
                                  <strong>
                                    <Link to={`/campaigns/${m.campaign._id}/milestones/${m._id}`}>
                                      MILESTONE <em>{getTruncatedText(m.title, 35)}</em>
                                    </Link>
                                  </strong>
                                  <br />
                                  <i className="fa fa-arrow-right" />
                                  <Link
                                    className="secondary-link"
                                    to={`/campaigns/${m.campaign._id}`}
                                  >
                                    CAMPAIGN <em>{getTruncatedText(m.campaign.title, 40)}</em>
                                  </Link>
                                </td>
                                <td className="td-status">
                                  {(m.status === 'pending' ||
                                    (Object.keys(m).includes('mined') && !m.mined)) && (
                                    <span>
                                      <i className="fa fa-circle-o-notch fa-spin" />&nbsp;
                                    </span>
                                  )}
                                  {m.status === 'NeedsReview' &&
                                    reviewDue(m.updatedAt) && (
                                      <span>
                                        <i className="fa fa-exclamation-triangle" />&nbsp;
                                      </span>
                                    )}
                                  {getReadableStatus(m.status)}
                                </td>
                                <td className="td-donations-number">
                                  {convertEthHelper(m.maxAmount)} ETH
                                </td>
                                <td className="td-donations-number">{m.donationCount || 0}</td>
                                <td className="td-donations-amount">
                                  {convertEthHelper(m.totalDonated)} ETH
                                </td>
                                <td className="td-reviewer">
                                  {m.reviewer &&
                                    m.reviewer.address && (
                                      <Link to={`/profile/${m.reviewer.address}`}>
                                        {m.reviewer.name || 'Anomynous user'}
                                      </Link>
                                    )}
                                </td>
                                <td className="td-actions">
                                  {m.ownerAddress === currentUser.address &&
                                    [
                                      'proposed',
                                      'rejected',
                                      'InProgress',
                                      'NeedReview',
                                      'InReview',
                                    ].includes(m.status) && (
                                      <button
                                        className="btn btn-link"
                                        onClick={() => this.editMilestone(m)}
                                      >
                                        <i className="fa fa-edit" />&nbsp;Edit
                                      </button>
                                    )}

                                  {m.campaignOwnerAddress === currentUser.address &&
                                    m.status === 'proposed' && (
                                      <span>
                                        <button
                                          className="btn btn-success btn-sm"
                                          onClick={() => this.acceptProposedMilestone(m)}
                                        >
                                          <i className="fa fa-check-square-o" />&nbsp;Accept
                                        </button>
                                        <button
                                          className="btn btn-danger btn-sm"
                                          onClick={() => rejectProposedMilestone(m)}
                                        >
                                          <i className="fa fa-times-circle-o" />&nbsp;Reject
                                        </button>
                                      </span>
                                    )}

                                  {(m.recipientAddress === currentUser.address ||
                                    m.ownerAddress === currentUser.address) &&
                                    m.status === 'InProgress' &&
                                    m.mined && (
                                      <button
                                        className="btn btn-success btn-sm"
                                        onClick={() => this.markComplete(m)}
                                      >
                                        Mark complete
                                      </button>
                                    )}
                                  {[
                                    m.reviewerAddress,
                                    m.campaignReviewerAddress,
                                    m.recipientAddress,
                                  ].includes(currentUser.address) &&
                                    ['InProgress', 'NeedReview'].includes(m.status) &&
                                    m.mined && (
                                      <button
                                        className="btn btn-danger btn-sm"
                                        onClick={() => this.cancelMilestone(m)}
                                      >
                                        <i className="fa fa-times" />&nbsp;Cancel
                                      </button>
                                    )}

                                  {m.ownerAddress === currentUser.address &&
                                    ['proposed', 'rejected'].includes(m.status) && (
                                      <span>
                                        <button
                                          className="btn btn-danger btn-sm"
                                          onClick={() => deleteProposedMilestone(m)}
                                        >
                                          <i className="fa fa-times-circle-o" />&nbsp;Delete
                                        </button>
                                      </span>
                                    )}

                                  {m.reviewerAddress === currentUser.address &&
                                    m.status === 'NeedsReview' &&
                                    m.mined && (
                                      <span>
                                        <button
                                          className="btn btn-success btn-sm"
                                          onClick={() => this.approveMilestone(m)}
                                        >
                                          <i className="fa fa-thumbs-up" />&nbsp;Approve
                                        </button>

                                        <button
                                          className="btn btn-danger btn-sm"
                                          onClick={() => this.rejectMilestone(m)}
                                        >
                                          <i className="fa fa-thumbs-down" />&nbsp;Reject
                                        </button>
                                      </span>
                                    )}

                                  {
                                    // To be added back once users can request payment
                                    /* {m.recipientAddress === currentUser.address &&
                                    m.status === 'Completed' &&
                                    m.mined &&
                                    m.donationCount > 0 && (
                                      <button
                                        className="btn btn-success btn-sm"
                                        onClick={() => this.requestWithdrawal(m)}
                                      >
                                        <i className="fa fa-usd" />&nbsp;Request Withdrawal
                                      </button>
                                    )}

                                  {m.recipientAddress === currentUser.address &&
                                    m.status === 'Paying' && (
                                      <p>
                                        Withdraw authorization pending. You will be able to collect
                                        the funds when confirmed.
                                      </p>
                                    )}

                                  {m.recipientAddress === currentUser.address &&
                                    m.status === 'CanWithdraw' &&
                                    m.mined && (
                                      <button
                                        className="btn btn-success btn-sm"
                                        onClick={() => this.collect(m)}
                                      >
                                        <i className="fa fa-usd" />&nbsp;Collect
                                      </button>
                                    )} */
                                  }
                                </td>
                              </tr>
                            ))}
                          </tbody>
                        </table>

                        <center>
                          <Pagination
                            activePage={skipPages + 1}
                            itemsCountPerPage={itemsPerPage}
                            totalItemsCount={totalResults}
                            pageRangeDisplayed={visiblePages}
                            onChange={this.handlePageChanged}
                          />
                        </center>
                      </div>
                    )}

                  {milestones &&
                    milestones.length === 0 && (
                      <div className="no-results">
                        <center>
                          <h3>No milestones here!</h3>
                          <img
                            className="empty-state-img"
                            src={`${process.env.PUBLIC_URL}/img/delegation.svg`}
                            width="200px"
                            height="200px"
                            alt="no-milestones-icon"
                          />
                        </center>
                      </div>
                    )}
                </div>
              )}
            </div>
          </div>
        </div>
      </div>
    );
  }
}

MyMilestones.propTypes = {
  currentUser: PropTypes.instanceOf(User).isRequired,
<<<<<<< HEAD
  wallet: PropTypes.instanceOf(GivethWallet).isRequired,
=======
  history: PropTypes.shape({}).isRequired,
  wallet: PropTypes.instanceOf(BaseWallet).isRequired,
>>>>>>> 615e4df7
};

export default MyMilestones;<|MERGE_RESOLUTION|>--- conflicted
+++ resolved
@@ -17,7 +17,6 @@
 import getWeb3 from '../../lib/blockchain/getWeb3';
 import Loader from '../Loader';
 import User from '../../models/User';
-<<<<<<< HEAD
 import {
   displayTransactionError,
   getGasPrice,
@@ -25,11 +24,7 @@
   getReadableStatus,
   convertEthHelper,
 } from '../../lib/helpers';
-import GivethWallet from '../../lib/blockchain/GivethWallet';
-=======
 import BaseWallet from '../../lib/blockchain/BaseWallet';
-import { displayTransactionError, getGasPrice, getTruncatedText } from '../../lib/helpers';
->>>>>>> 615e4df7
 
 const deleteProposedMilestone = milestone => {
   React.swal({
@@ -1042,12 +1037,7 @@
 
 MyMilestones.propTypes = {
   currentUser: PropTypes.instanceOf(User).isRequired,
-<<<<<<< HEAD
-  wallet: PropTypes.instanceOf(GivethWallet).isRequired,
-=======
-  history: PropTypes.shape({}).isRequired,
   wallet: PropTypes.instanceOf(BaseWallet).isRequired,
->>>>>>> 615e4df7
 };
 
 export default MyMilestones;