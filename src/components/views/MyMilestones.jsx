--- conflicted
+++ resolved
@@ -51,7 +51,6 @@
     const myAddress = this.props.currentUser.address;
 
     isAuthenticated(this.props.currentUser, this.props.wallet).then(() => {
-<<<<<<< HEAD
       this.milestonesObserver = feathersClient.service('milestones').watch({ strategy: 'always' }).find({
         query: {
           $or: [
@@ -79,41 +78,6 @@
             }), isLoading: false }),
         () => this.setState({ isLoading: false }),
       );
-=======
-      this.milestonesObserver = feathersClient
-        .service('milestones')
-        .watch({ strategy: 'always' })
-        .find({
-          query: {
-            $or: [
-              { ownerAddress: myAddress },
-              { reviewerAddress: myAddress },
-              { recipientAddress: myAddress },
-              {
-                $and: [{ campaignOwnerAddress: myAddress }, { status: 'proposed' }],
-              },
-            ],
-            $sort: {
-              createdAt: -1,
-            },
-          },
-        })
-        .subscribe(
-          resp =>
-            this.setState({
-              milestones: _.sortBy(resp.data, d => {
-                if (d.status === 'NeedsReview') return 1;
-                if (d.status === 'InProgress') return 2;
-                if (d.status === 'Proposed') return 3;
-                if (d.status === 'Completed') return 4;
-                if (d.status === 'Canceled') return 5;
-                return 8;
-              }),
-              isLoading: false,
-            }),
-          () => this.setState({ isLoading: false }),
-        );
->>>>>>> e8850de4
     });
   }
 
@@ -130,7 +94,6 @@
           icon: 'warning',
           dangerMode: true,
           buttons: ['Cancel', 'Yes, edit'],
-<<<<<<< HEAD
         }).then((isConfirmed) => {
           if (isConfirmed) {
             if(milestone.status === 'proposed') {
@@ -140,17 +103,6 @@
             }
           }
         }));
-=======
-        }).then(isConfirmed => {
-          if (isConfirmed)
-            redirectAfterWalletUnlock(
-              `/milestones/${id}/edit`,
-              this.props.wallet,
-              this.props.history,
-            );
-        }),
-      );
->>>>>>> e8850de4
     });
   }
 
@@ -741,7 +693,6 @@
 
               {!isLoading && (
                 <div className="table-container">
-<<<<<<< HEAD
                   { milestones && milestones.length > 0 &&
                     <table className="table table-responsive table-striped table-hover">
                       <thead>
@@ -821,42 +772,6 @@
                                 <button
                                   className="btn btn-success btn-sm"
                                   onClick={() => this.markComplete(m)}
-=======
-                  {milestones &&
-                    milestones.length > 0 && (
-                      <table className="table table-responsive table-striped table-hover">
-                        <thead>
-                          <tr>
-                            <th className="td-created-at">Created</th>
-                            <th className="td-name">Name</th>
-                            <th className="td-status">Status</th>
-                            <th className="td-donations-number">Requested</th>
-                            <th className="td-donations-number">Donations</th>
-                            <th className="td-donations-amount">Donated</th>
-                            <th className="td-reviewer">Reviewer</th>
-                            <th className="td-actions" />
-                          </tr>
-                        </thead>
-                        <tbody>
-                          {milestones.map(m => (
-                            <tr key={m._id} className={m.status === 'pending' ? 'pending' : ''}>
-                              <td clasName="td-created-at">
-                                {m.createdAt && (
-                                  <span>{moment(m.createdAt).format('Do MMM YYYY - HH:mm a')}</span>
-                                )}
-                              </td>
-                              <td className="td-name">
-                                <strong>
-                                  <Link to={`/campaigns/${m.campaign._id}/milestones/${m._id}`}>
-                                    MILESTONE <em>{getTruncatedText(m.title, 35)}</em>
-                                  </Link>
-                                </strong>
-                                <br />
-                                <i className="fa fa-arrow-right" />
-                                <Link
-                                  className="secondary-link"
-                                  to={`/campaigns/${m.campaign._id}`}
->>>>>>> e8850de4
                                 >
                                   CAMPAIGN <em>{getTruncatedText(m.campaign.title, 40)}</em>
                                 </Link>
