import React, { Component } from 'react';
import PropTypes from 'prop-types';
import { utils } from 'web3';
import { LPPCappedMilestones } from 'lpp-capped-milestone-token';
import { Link } from 'react-router-dom';

import { feathersClient } from '../../lib/feathersClient';
import {
  isAuthenticated,
  redirectAfterWalletUnlock,
  takeActionAfterWalletUnlock,
  checkWalletBalance,
} from '../../lib/middleware';
import getNetwork from '../../lib/blockchain/getNetwork';
import getWeb3 from '../../lib/blockchain/getWeb3';
import Loader from '../Loader';
import User from '../../models/User';
import {
  displayTransactionError,
  getGasPrice,
  getTruncatedText,
  getReadableStatus,
} from '../../lib/helpers';
import GivethWallet from '../../lib/blockchain/GivethWallet';
import moment from 'moment';
import _ from 'underscore';
// TODO Remove the eslint exception and fix feathers to provide id's without underscore
/* eslint no-underscore-dangle: 0 */
/**
 * The my campaings view
 */
class MyMilestones extends Component {
  constructor(props) {
    super(props);

    this.state = {
      isLoading: true,
      milestones: [],
    };

    this.editMilestone = this.editMilestone.bind(this);
    this.markComplete = this.markComplete.bind(this);
    this.cancelMilestone = this.cancelMilestone.bind(this);
    this.approveMilestone = this.approveMilestone.bind(this);
    this.rejectMilestone = this.rejectMilestone.bind(this);
    this.requestWithdrawal = this.requestWithdrawal.bind(this);
    this.collect = this.collect.bind(this);
  }

  componentDidMount() {
    const myAddress = this.props.currentUser.address;

    isAuthenticated(this.props.currentUser, this.props.wallet).then(() => {
<<<<<<< HEAD
      this.milestonesObserver = feathersClient.service('milestones').watch({ strategy: 'always' }).find({
        query: {
          $or: [
            { ownerAddress: myAddress },
            { reviewerAddress: myAddress },
            { recipientAddress: myAddress },
            {
              $and: [
                { campaignOwnerAddress: myAddress },
                { status: 'proposed' },
              ],
            },
          ],
        },
      }).subscribe(
        resp => this.setState({ milestones: resp.data, isLoading: false }),
        () => this.setState({ isLoading: false }),
      );
=======
      this.milestonesObserver = feathersClient
        .service('milestones')
        .watch({ strategy: 'always' })
        .find({
          query: {
            $or: [
              { ownerAddress: myAddress },
              { reviewerAddress: myAddress },
              { recipientAddress: myAddress },
              {
                $and: [{ campaignOwnerAddress: myAddress }, { status: 'proposed' }],
              },
            ],
            $sort: {
              createdAt: -1,
            },
          },
        })
        .subscribe(
          resp =>
            this.setState({
              milestones: _.sortBy(resp.data, d => {
                if (d.status === 'NeedsReview') return 1;
                if (d.status === 'InProgress') return 2;
                if (d.status === 'Proposed') return 3;
                if (d.status === 'Completed') return 4;
                if (d.status === 'Canceled') return 5;
                return 8;
              }),
              isLoading: false,
            }),
          () => this.setState({ isLoading: false }),
        );
>>>>>>> 37b2c43f
    });
  }

  componentWillUnmount() {
    if (this.milestonesObserver) this.milestonesObserver.unsubscribe();
  }

  editMilestone(id) {
    takeActionAfterWalletUnlock(this.props.wallet, () => {
      checkWalletBalance(this.props.wallet, this.props.history).then(() =>
        React.swal({
          title: 'Edit Milestone?',
          text: 'Are you sure you want to edit this Milestone?',
          icon: 'warning',
          dangerMode: true,
          buttons: ['Cancel', 'Yes, edit'],
        }).then(isConfirmed => {
          if (isConfirmed)
            redirectAfterWalletUnlock(
              `/milestones/${id}/edit`,
              this.props.wallet,
              this.props.history,
            );
        }),
      );
    });
  }

  markComplete(milestone) {
    takeActionAfterWalletUnlock(this.props.wallet, () => {
      checkWalletBalance(this.props.wallet, this.props.history).then(() =>
        React.swal({
          title: 'Mark as complete?',
          text: 'Are you sure you want to mark this Milestone as complete?',
          icon: 'warning',
          dangerMode: true,
          buttons: ['Cancel', 'Yes, mark complete'],
        }).then(isConfirmed => {
          if (isConfirmed) {
            feathersClient
              .service('/milestones')
              .patch(milestone._id, {
                status: 'NeedsReview',
              })
              .then(() => {
                React.toast.info(<p>Your milestone has been marked as complete...</p>);
              })
              .catch(e => {
                console.error('Error marking milestone complete ->', e); // eslint-disable-line no-console
                React.swal({
                  title: 'Oh no!',
                  content:
                    '<p>Something went wrong with the transaction. Is your wallet unlocked?</p>',
                  icon: 'error',
                });
              });
          }
        }),
      );
    });
  }

  cancelMilestone(milestone) {
    takeActionAfterWalletUnlock(this.props.wallet, () => {
      checkWalletBalance(this.props.wallet, this.props.history).then(() =>
        React.swal({
          title: 'Cancel Milestone?',
          text: 'Are you sure you want to cancel this Milestone?',
          icon: 'warning',
          buttons: ['I changed my mind', 'Yes, cancel'],
          dangerMode: true,
        }).then(isConfirmed => {
          if (isConfirmed) {
            const cancel = (etherScanUrl, txHash) => {
              feathersClient
                .service('/milestones')
                .patch(milestone._id, {
                  status: 'Canceled',
                  mined: false,
                  txHash,
                })
                .then(() => {
                  React.toast.info(
                    <p>
                      Cancelling this milestone is pending...<br />
                      <a
                        href={`${etherScanUrl}tx/${txHash}`}
                        target="_blank"
                        rel="noopener noreferrer"
                      >
                        View transaction
                      </a>
                    </p>,
                  );
                })
                .catch(e => {
                  console.error('Error updating feathers cache ->', e); // eslint-disable-line no-console
                });
            };

            let txHash;
            let etherScanUrl;
            Promise.all([getNetwork(), getWeb3(), getGasPrice()])
              .then(([network, web3, gasPrice]) => {
                etherScanUrl = network.etherscan;

                return new LPPCappedMilestones(web3, network.cappedMilestoneAddress)
                  .cancelMilestone(milestone.projectId, {
                    from: this.props.currentUser.address,
                    gasPrice,
                  })
                  .once('transactionHash', hash => {
                    txHash = hash;
                    cancel(etherScanUrl, txHash);
                  });
              })
              .then(() => {
                React.toast.success(
                  <p>
                    The milestone has been cancelled!<br />
                    <a
                      href={`${etherScanUrl}tx/${txHash}`}
                      target="_blank"
                      rel="noopener noreferrer"
                    >
                      View transaction
                    </a>
                  </p>,
                );
              })
              .catch(e => {
                console.error(e); // eslint-disable-line no-console

                displayTransactionError(txHash, etherScanUrl);
              });
          }
        }),
      );
    });
  }

  acceptProposedMilestone(milestone) {
    takeActionAfterWalletUnlock(this.props.wallet, () => {
      checkWalletBalance(this.props.wallet, this.props.history).then(() =>
        React.swal({
          title: 'Accept Milestone?',
          text: 'Are you sure you want to accept this Milestone?',
          icon: 'warning',
          dangerMode: true,
          buttons: ['Cancel', 'Yes, accept'],
        }).then(isConfirmed => {
          if (isConfirmed) {
            console.log('creating milestone for real');

            const createMilestone = (etherScanUrl, txHash) => {
              feathersClient
                .service('/milestones')
                .patch(milestone._id, {
                  status: 'pending',
                  prevStatus: 'proposed',
                  mined: false,
                  txHash,
                })
                .then(() => {
                  React.toast.info(
                    <p>
                      Accepting this milestone is pending...<br />
                      <a
                        href={`${etherScanUrl}tx/${txHash}`}
                        target="_blank"
                        rel="noopener noreferrer"
                      >
                        View transaction
                      </a>
                    </p>,
                  );
                })
                .catch(e => {
                  console.log('Error updating feathers cache ->', e); // eslint-disable-line no-console
                  React.toast.error(
                    'Oh no! Something went wrong with the transaction. Please try again.',
                  );
                });
            };

            let txHash;
            let etherScanUrl;
            Promise.all([getNetwork(), getWeb3(), getGasPrice()])
              .then(([network, web3, gasPrice]) => {
                console.log('creating milestone tx');
                etherScanUrl = network.txHash;

                return new LPPCappedMilestones(web3, network.cappedMilestoneAddress)
                  .addMilestone(
                    milestone.title,
                    '',
                    milestone.maxAmount,
                    milestone.campaign.projectId,
                    milestone.recipientAddress,
                    milestone.reviewerAddress,
                    milestone.campaignReviewerAddress,
                    { from: this.props.currentUser.address, gasPrice },
                  )
                  .on('transactionHash', hash => {
                    txHash = hash;
                    console.log('creating milestone in feathers');

                    createMilestone(etherScanUrl, txHash);
                  });
              })
              .catch(e => {
                console.error(e);
                displayTransactionError(txHash, etherScanUrl);
              });
          }
        }),
      );
    });
  }

  rejectProposedMilestone(milestone) {
    React.swal({
      title: 'Reject Milestone?',
      text: 'Are you sure you want to reject this Milestone?',
      icon: 'warning',
      dangerMode: true,
      buttons: ['Cancel', 'Yes, reject'],
    }).then(isConfirmed => {
      if (isConfirmed) {
        console.log('rejecting milestone');

<<<<<<< HEAD
        feathersClient.service('/milestones').patch(milestone._id, {
          status: 'rejected',
          prevStatus: 'proposed'
        }).then(() => {
          React.toast.info(<p>The milestone has been rejected.</p>);
        }).catch((e) => {
          console.log('Error updating feathers cache ->', e); // eslint-disable-line no-console
          React.toast.error('Oh no! Something went wrong. Please try again.');
        });
=======
        feathersClient
          .service('/milestones')
          .patch(milestone._id, {
            status: 'rejected',
            prevStatus: 'proposed',
          })
          .then(() => {
            React.toast.info(<p>The milestone has been rejected.</p>);
          })
          .catch(e => {
            console.log('Error updating feathers cache ->', e); // eslint-disable-line no-console
            React.toast.error('Oh no! Something went wrong. Please try again.');
          });
>>>>>>> 37b2c43f
      }
    });
  }

  approveMilestone(milestone) {
    takeActionAfterWalletUnlock(this.props.wallet, () => {
      checkWalletBalance(this.props.wallet, this.props.history).then(() =>
        React.swal({
          title: 'Approve Milestone?',
          text: 'Are you sure you want to approve this Milestone?',
          icon: 'warning',
          dangerMode: true,
          buttons: ['Cancel', 'Yes, approve'],
        }).then(isConfirmed => {
          if (isConfirmed) {
            const approve = (etherScanUrl, txHash) => {
              feathersClient
                .service('/milestones')
                .patch(milestone._id, {
                  status: 'Completed',
                  mined: false,
                  txHash,
                })
                .then(() => {
                  React.toast.info(
                    <p>
                      Approving this milestone is pending...<br />
                      <a
                        href={`${etherScanUrl}tx/${txHash}`}
                        target="_blank"
                        rel="noopener noreferrer"
                      >
                        View transaction
                      </a>
                    </p>,
                  );
                })
                .catch(e => {
                  console.log('Error updating feathers cache ->', e); // eslint-disable-line no-console
                });
            };

            let txHash;
            let etherScanUrl;
            Promise.all([getNetwork(), getWeb3(), getGasPrice()])
              .then(([network, web3, gasPrice]) => {
                etherScanUrl = network.etherscan;

                return new LPPCappedMilestones(web3, network.cappedMilestoneAddress)
                  .acceptMilestone(milestone.projectId, {
                    from: this.props.currentUser.address,
                    gasPrice,
                  })
                  .once('transactionHash', hash => {
                    txHash = hash;
                    approve(etherScanUrl, txHash);
                  });
              })
              .then(() => {
                React.toast.success(
                  <p>
                    The milestone has been approved!<br />
                    <a
                      href={`${etherScanUrl}tx/${txHash}`}
                      target="_blank"
                      rel="noopener noreferrer"
                    >
                      View transaction
                    </a>
                  </p>,
                );
              })
              .catch(e => {
                console.error(e); // eslint-disable-line no-console

                displayTransactionError(txHash, etherScanUrl);
              });
          }
        }),
      );
    });
  }

  rejectMilestone(milestone) {
    takeActionAfterWalletUnlock(this.props.wallet, () => {
      checkWalletBalance(this.props.wallet, this.props.history).then(() =>
        React.swal({
          title: 'Reject Milestone?',
          text: 'Are you sure you want to reject this Milestone?',
          icon: 'warning',
          dangerMode: true,
          buttons: ['Cancel', 'Yes, reject'],
        }).then(isConfirmed => {
          if (isConfirmed) {
            feathersClient
              .service('/milestones')
              .patch(milestone._id, {
                prevStatus: 'NeedsReview',
                status: 'InProgress',
              })
              .then(() => {
                React.toast.info(<p>You have rejected this milestone...</p>);
              })
              .catch(e => {
                console.error('Error rejecting completed milestone ->', e); // eslint-disable-line no-console
                React.swal({
                  title: 'Oh no!',
                  content:
                    '<p>Something went wrong with the transaction. Is your wallet unlocked?</p>',
                  icon: 'error',
                });
              });
          }
        }),
      );
    });
  }

  requestWithdrawal(milestone) {
    takeActionAfterWalletUnlock(this.props.wallet, () => {
      checkWalletBalance(this.props.wallet, this.props.history).then(() =>
        React.swal({
          title: 'Request Withdrawal',
          text:
            "For security reasons, there's a 3 day delay from the moment you request withdrawal before you can actually withdraw the money.",
          icon: 'warning',
          dangerMode: true,
          buttons: ['Cancel', 'Yes, request withdrawal'],
        }).then(isConfirmed => {
          if (isConfirmed) {
            if (isConfirmed) {
              const withdraw = (etherScanUrl, txHash) => {
                feathersClient
                  .service('/milestones')
                  .patch(milestone._id, {
                    status: 'Paying',
                    mined: false,
                    txHash,
                  })
                  .then(() => {
                    React.toast.info(
                      <p>
                        Request withdrawal from milestone...<br />
                        <a
                          href={`${etherScanUrl}tx/${txHash}`}
                          target="_blank"
                          rel="noopener noreferrer"
                        >
                          View transaction
                        </a>
                      </p>,
                    );
                  })
                  .catch(e => {
                    console.log('Error updating feathers cache ->', e); // eslint-disable-line no-console
                  });

                feathersClient
                  .service('donations')
                  .patch(
                    null,
                    {
                      status: 'pending',
                      paymentStatus: 'Paying',
                      txHash,
                    },
                    {
                      query: {
                        ownerType: 'milestone',
                        ownerId: milestone._id,
                      },
                    },
                  )
                  .catch(e => {
                    console.log('Error updating feathers cache ->', e); // eslint-disable-line no-console
                  });
              };

              const getPledges = () =>
                feathersClient
                  .service('donations')
                  .find({
                    query: {
                      ownerType: 'milestone',
                      ownerId: milestone._id,
                    },
                  })
                  .then(({ data }) => {
                    if (data.length === 0) throw new Error('No donations found to withdraw');

                    const pledges = [];
                    data.forEach(donation => {
                      const pledge = pledges.find(n => n.id === donation.pledgeId);

                      if (pledge) {
                        pledge.amount = pledge.amount.add(utils.toBN(donation.amount));
                      } else {
                        pledges.push({
                          id: donation.pledgeId,
                          amount: utils.toBN(donation.amount),
                        });
                      }
                    });

                    return pledges.map(
                      note =>
                        `0x${utils.padLeft(
                          utils.toHex(note.amount).substring(2),
                          48,
                        )}${utils.padLeft(utils.toHex(note.id).substring(2), 16)}`,
                    );
                  });

              let txHash;
              let etherScanUrl;
              Promise.all([getNetwork(), getWeb3(), getPledges(), getGasPrice()])
                .then(([network, web3, pledges, gasPrice]) => {
                  etherScanUrl = network.etherscan;

                  return new LPPCappedMilestones(web3, network.cappedMilestoneAddress)
                    .mWithdraw(pledges, {
                      from: this.props.currentUser.address,
                      gasPrice,
                    })
                    .once('transactionHash', hash => {
                      txHash = hash;
                      withdraw(etherScanUrl, txHash);
                    });
                })
                .then(() => {
                  React.toast.info(
                    <p>
                      The milestone withdraw has been initiated...<br />
                      <a
                        href={`${etherScanUrl}tx/${txHash}`}
                        target="_blank"
                        rel="noopener noreferrer"
                      >
                        View transaction
                      </a>
                    </p>,
                  );
                })
                .catch(e => {
                  console.error(e); // eslint-disable-line no-console

                  let msg;
                  if (txHash) {
                    // TODO need to update feathers to reset the donations to previous state as this
                    // tx failed.
                    msg = (
                      <p>
                        Something went wrong with the transaction.<br />
                        <a
                          href={`${etherScanUrl}tx/${txHash}`}
                          target="_blank"
                          rel="noopener noreferrer"
                        >
                          View transaction
                        </a>
                      </p>
                    );
                  } else if (e.message === 'No donations found to withdraw') {
                    msg = <p>Nothing to withdraw. There are no donations to this milestone.</p>;
                  } else {
                    msg = (
                      <p>Something went wrong with the transaction. Is your wallet unlocked?</p>
                    );
                  }

                  React.swal({
                    title: 'Oh no!',
                    content: React.swal.msg(msg),
                    icon: 'error',
                  });
                });
            }
          }
        }),
      );
    });
  }

  collect(milestone) {
    takeActionAfterWalletUnlock(this.props.wallet, () => {
      checkWalletBalance(this.props.wallet, this.props.history).then(() =>
        React.swal({
          title: 'Collect Funds',
          text: 'The funds will be transferred to you wallet.',
          icon: 'warning',
          dangerMode: true,
          buttons: ['Cancel', 'Yes, collect'],
        }).then(isConfirmed => {
          if (isConfirmed) {
            if (isConfirmed) {
              const collect = (etherScanUrl, txHash) => {
                feathersClient
                  .service('/milestones')
                  .patch(milestone._id, {
                    status: 'Paid',
                    mined: false,
                    txHash,
                  })
                  .then(() => {
                    React.toast.info(
                      <p>
                        Collecting funds from milestone...<br />
                        <a
                          href={`${etherScanUrl}tx/${txHash}`}
                          target="_blank"
                          rel="noopener noreferrer"
                        >
                          View transaction
                        </a>
                      </p>,
                    );
                  })
                  .catch(e => {
                    console.log('Error updating feathers cache ->', e); // eslint-disable-line no-console
                  });
              };

              let txHash;
              let etherScanUrl;
              Promise.all([getNetwork(), getWeb3(), getGasPrice()])
                .then(([network, web3, gasPrice]) => {
                  etherScanUrl = network.etherscan;

                  return new LPPCappedMilestones(web3, network.cappedMilestoneAddress)
                    .collect(milestone.projectId, {
                      from: this.props.currentUser.address,
                      $extraGas: 100000,
                      gasPrice,
                    })
                    .once('transactionHash', hash => {
                      txHash = hash;
                      collect(etherScanUrl, txHash);
                    });
                })
                .catch(e => {
                  console.error(e); // eslint-disable-line no-console
                  displayTransactionError(txHash, etherScanUrl);
                });
            }
          }
        }),
      );
    });
  }

  reviewDue(updatedAt) {
    return moment()
      .subtract(3, 'd')
      .isAfter(moment(updatedAt));
  }

  render() {
    const { milestones, isLoading } = this.state;
    const { currentUser } = this.props;

    return (
      <div id="milestones-view">
        <div className="container-fluid page-layout dashboard-table-view">
          <div className="row">
            <div className="col-md-10 m-auto">
              {(isLoading || (milestones && milestones.length > 0)) && <h1>Your milestones</h1>}

              {isLoading && <Loader className="fixed" />}

              {!isLoading && (
                <div className="table-container">
                  {milestones &&
                    milestones.length > 0 && (
                      <table className="table table-responsive table-striped table-hover">
                        <thead>
                          <tr>
                            <th className="td-created-at">Created</th>
                            <th className="td-name">Name</th>
                            <th className="td-status">Status</th>
                            <th className="td-donations-number">Requested</th>
                            <th className="td-donations-number">Donations</th>
                            <th className="td-donations-amount">Donated</th>
                            <th className="td-reviewer">Reviewer</th>
                            <th className="td-actions" />
                          </tr>
                        </thead>
                        <tbody>
                          {milestones.map(m => (
                            <tr key={m._id} className={m.status === 'pending' ? 'pending' : ''}>
                              <td clasName="td-created-at">
                                {m.createdAt && (
                                  <span>{moment(m.createdAt).format('Do MMM YYYY - HH:mm a')}</span>
                                )}
                              </td>
                              <td className="td-name">
                                <strong>
                                  <Link to={`/campaigns/${m.campaign._id}/milestones/${m._id}`}>
                                    MILESTONE <em>{getTruncatedText(m.title, 35)}</em>
                                  </Link>
                                </strong>
                                <br />
                                <i className="fa fa-arrow-right" />
                                <Link
                                  className="secondary-link"
                                  to={`/campaigns/${m.campaign._id}`}
                                >
                                  CAMPAIGN <em>{getTruncatedText(m.campaign.title, 40)}</em>
                                </Link>
                              </td>
                              <td className="td-status">
                                {(m.status === 'pending' ||
                                  (Object.keys(m).includes('mined') && !m.mined)) && (
                                  <span>
                                    <i className="fa fa-circle-o-notch fa-spin" />&nbsp;
                                  </span>
                                )}
                                {m.status === 'NeedsReview' &&
                                  this.reviewDue(m.updatedAt) && (
                                    <span>
                                      <i className="fa fa-exclamation-triangle" />&nbsp;
                                    </span>
                                  )}
                                {getReadableStatus(m.status)}
                              </td>
                              <td className="td-donations-number">
                                Ξ{utils.fromWei(m.maxAmount) || 0}
                              </td>
                              <td className="td-donations-number">{m.donationCount || 0}</td>
                              <td className="td-donations-amount">
                                Ξ{m.totalDonated ? utils.fromWei(m.totalDonated) : 0}
                              </td>
                              <td className="td-reviewer">
                                <Link to={`/profile/${m.reviewer.address}`}>
                                  {m.reviewer.name || 'Anomynous user'}
                                </Link>
                              </td>
                              <td className="td-actions">
                                {m.ownerAddress === currentUser.address && (
                                  <button
                                    className="btn btn-link"
                                    onClick={() => this.editMilestone(m._id)}
                                  >
                                    <i className="fa fa-edit" />&nbsp;Edit
                                  </button>
<<<<<<< HEAD
                                  <button
                                    className="btn btn-danger btn-sm"
                                    onClick={() => this.rejectProposedMilestone(m)}
                                  >
                                    <i className="fa fa-times-circle-o" />&nbsp;Reject
                                  </button>
                                </span>
                              }

                              { (m.ownerAddress === currentUser.address || m.recipientAddress === currentUser.address) && m.status === 'InProgress' && m.mined &&
                                <button
                                  className="btn btn-success btn-sm"
                                  onClick={() => this.markComplete(m)}
                                >
                                  <i className="fa fa-check-square-o" />&nbsp;Mark complete
                                </button>
                              }

                              { [m.reviewerAddress, m.campaignReviewerAddress, m.recipientAddress].includes(currentUser.address) && ['InProgress', 'NeedReview'].includes(m.status) && m.mined &&
                                <button
                                  className="btn btn-danger btn-sm"
                                  onClick={() => this.cancelMilestone(m)}
                                >
                                  <i className="fa fa-times" />&nbsp;Cancel
                                </button>
                              }

                              { m.reviewerAddress === currentUser.address && m.status === 'NeedsReview' && m.mined &&
                                <span>
                                  <button
                                    className="btn btn-success btn-sm"
                                    onClick={() => this.approveMilestone(m)}
                                  >
                                    <i className="fa fa-thumbs-up" />&nbsp;Approve
                                  </button>

                                  <button
                                    className="btn btn-danger btn-sm"
                                    onClick={() => this.rejectMilestone(m)}
                                  >
                                    <i className="fa fa-thumbs-down" />&nbsp;Reject
                                  </button>
                                </span>
                              }

                              { m.recipientAddress === currentUser.address && m.status === 'Completed' && m.mined && m.donationCount > 0 &&
                                <button
                                  className="btn btn-success btn-sm"
                                  onClick={() => this.requestWithdrawal(m)}
                                >
                                  <i className="fa fa-usd" />&nbsp;Request Withdrawal
                                </button>
                              }

                              { m.recipientAddress === currentUser.address && m.status === 'Paying' &&
                                <p>
                                  Withdraw authorization pending. You will be able to collect the
                                  funds when confirmed.
                                </p>
                              }

                              { m.recipientAddress === currentUser.address && m.status === 'CanWithdraw' && m.mined &&
                                <button
                                  className="btn btn-success btn-sm"
                                  onClick={() => this.collect(m)}
                                >
                                  <i className="fa fa-usd" />&nbsp;Collect
                                </button>
                              }
                            </td>
                          </tr>))}
                      </tbody>
                    </table>
                  }

                  { milestones && milestones.length === 0 &&
                    <div>
                      <center>
                        <h3>You didn&apos;t create any milestones yet!</h3>
                        <img className="empty-state-img" src={`${process.env.PUBLIC_URL}/img/delegation.svg`} width="200px" height="200px" alt="no-milestones-icon" />
                      </center>
                    </div>
                  }
=======
                                )}

                                {m.campaignOwnerAddress === currentUser.address &&
                                  m.status === 'proposed' && (
                                    <span>
                                      <button
                                        className="btn btn-success btn-sm"
                                        onClick={() => this.acceptProposedMilestone(m)}
                                      >
                                        <i className="fa fa-check-square-o" />&nbsp;Accept
                                      </button>
                                      <button
                                        className="btn btn-danger btn-sm"
                                        onClick={() => this.rejectProposedMilestone(m)}
                                      >
                                        <i className="fa fa-times-circle-o" />&nbsp;Reject
                                      </button>
                                    </span>
                                  )}

                                {[m.recipientAddress, m.ownerAddress].includes(
                                  currentUser.address,
                                ) &&
                                  m.status === 'InProgress' &&
                                  m.mined && (
                                    <button
                                      className="btn btn-success btn-sm"
                                      onClick={() => this.markComplete(m)}
                                    >
                                      <i className="fa fa-check-square-o" />&nbsp;Mark complete
                                    </button>
                                  )}

                                {[
                                  m.reviewerAddress,
                                  m.campaignReviewerAddress,
                                  m.recipientAddress,
                                ].includes(currentUser.address) &&
                                  ['InProgress', 'NeedReview'].includes(m.status) &&
                                  m.mined && (
                                    <button
                                      className="btn btn-danger btn-sm"
                                      onClick={() => this.cancelMilestone(m)}
                                    >
                                      <i className="fa fa-times" />&nbsp;Cancel
                                    </button>
                                  )}

                                {m.reviewerAddress === currentUser.address &&
                                  m.status === 'NeedsReview' &&
                                  m.mined && (
                                    <span>
                                      <button
                                        className="btn btn-success btn-sm"
                                        onClick={() => this.approveMilestone(m)}
                                      >
                                        <i className="fa fa-thumbs-up" />&nbsp;Approve
                                      </button>

                                      <button
                                        className="btn btn-danger btn-sm"
                                        onClick={() => this.rejectMilestone(m)}
                                      >
                                        <i className="fa fa-thumbs-down" />&nbsp;Reject
                                      </button>
                                    </span>
                                  )}

                                {m.recipientAddress === currentUser.address &&
                                  m.status === 'Completed' &&
                                  m.mined &&
                                  m.donationCount > 0 && (
                                    <button
                                      className="btn btn-success btn-sm"
                                      onClick={() => this.requestWithdrawal(m)}
                                    >
                                      <i className="fa fa-usd" />&nbsp;Request Withdrawal
                                    </button>
                                  )}

                                {m.recipientAddress === currentUser.address &&
                                  m.status === 'Paying' && (
                                    <p>
                                      Withdraw authorization pending. You will be able to collect
                                      the funds when confirmed.
                                    </p>
                                  )}

                                {m.recipientAddress === currentUser.address &&
                                  m.status === 'CanWithdraw' &&
                                  m.mined && (
                                    <button
                                      className="btn btn-success btn-sm"
                                      onClick={() => this.collect(m)}
                                    >
                                      <i className="fa fa-usd" />&nbsp;Collect
                                    </button>
                                  )}
                              </td>
                            </tr>
                          ))}
                        </tbody>
                      </table>
                    )}

                  {milestones &&
                    milestones.length === 0 && (
                      <div>
                        <center>
                          <h3>You didn&apos;t create any milestones yet!</h3>
                          <img
                            className="empty-state-img"
                            src={`${process.env.PUBLIC_URL}/img/delegation.svg`}
                            width="200px"
                            height="200px"
                            alt="no-milestones-icon"
                          />
                        </center>
                      </div>
                    )}
>>>>>>> 37b2c43f
                </div>
              )}
            </div>
          </div>
        </div>
      </div>
    );
  }
}

MyMilestones.propTypes = {
  currentUser: PropTypes.instanceOf(User).isRequired,
  history: PropTypes.shape({}).isRequired,
  wallet: PropTypes.instanceOf(GivethWallet).isRequired,
};

export default MyMilestones;<|MERGE_RESOLUTION|>--- conflicted
+++ resolved
@@ -51,26 +51,6 @@
     const myAddress = this.props.currentUser.address;
 
     isAuthenticated(this.props.currentUser, this.props.wallet).then(() => {
-<<<<<<< HEAD
-      this.milestonesObserver = feathersClient.service('milestones').watch({ strategy: 'always' }).find({
-        query: {
-          $or: [
-            { ownerAddress: myAddress },
-            { reviewerAddress: myAddress },
-            { recipientAddress: myAddress },
-            {
-              $and: [
-                { campaignOwnerAddress: myAddress },
-                { status: 'proposed' },
-              ],
-            },
-          ],
-        },
-      }).subscribe(
-        resp => this.setState({ milestones: resp.data, isLoading: false }),
-        () => this.setState({ isLoading: false }),
-      );
-=======
       this.milestonesObserver = feathersClient
         .service('milestones')
         .watch({ strategy: 'always' })
@@ -104,7 +84,6 @@
             }),
           () => this.setState({ isLoading: false }),
         );
->>>>>>> 37b2c43f
     });
   }
 
@@ -336,17 +315,6 @@
       if (isConfirmed) {
         console.log('rejecting milestone');
 
-<<<<<<< HEAD
-        feathersClient.service('/milestones').patch(milestone._id, {
-          status: 'rejected',
-          prevStatus: 'proposed'
-        }).then(() => {
-          React.toast.info(<p>The milestone has been rejected.</p>);
-        }).catch((e) => {
-          console.log('Error updating feathers cache ->', e); // eslint-disable-line no-console
-          React.toast.error('Oh no! Something went wrong. Please try again.');
-        });
-=======
         feathersClient
           .service('/milestones')
           .patch(milestone._id, {
@@ -360,7 +328,6 @@
             console.log('Error updating feathers cache ->', e); // eslint-disable-line no-console
             React.toast.error('Oh no! Something went wrong. Please try again.');
           });
->>>>>>> 37b2c43f
       }
     });
   }
@@ -805,91 +772,6 @@
                                   >
                                     <i className="fa fa-edit" />&nbsp;Edit
                                   </button>
-<<<<<<< HEAD
-                                  <button
-                                    className="btn btn-danger btn-sm"
-                                    onClick={() => this.rejectProposedMilestone(m)}
-                                  >
-                                    <i className="fa fa-times-circle-o" />&nbsp;Reject
-                                  </button>
-                                </span>
-                              }
-
-                              { (m.ownerAddress === currentUser.address || m.recipientAddress === currentUser.address) && m.status === 'InProgress' && m.mined &&
-                                <button
-                                  className="btn btn-success btn-sm"
-                                  onClick={() => this.markComplete(m)}
-                                >
-                                  <i className="fa fa-check-square-o" />&nbsp;Mark complete
-                                </button>
-                              }
-
-                              { [m.reviewerAddress, m.campaignReviewerAddress, m.recipientAddress].includes(currentUser.address) && ['InProgress', 'NeedReview'].includes(m.status) && m.mined &&
-                                <button
-                                  className="btn btn-danger btn-sm"
-                                  onClick={() => this.cancelMilestone(m)}
-                                >
-                                  <i className="fa fa-times" />&nbsp;Cancel
-                                </button>
-                              }
-
-                              { m.reviewerAddress === currentUser.address && m.status === 'NeedsReview' && m.mined &&
-                                <span>
-                                  <button
-                                    className="btn btn-success btn-sm"
-                                    onClick={() => this.approveMilestone(m)}
-                                  >
-                                    <i className="fa fa-thumbs-up" />&nbsp;Approve
-                                  </button>
-
-                                  <button
-                                    className="btn btn-danger btn-sm"
-                                    onClick={() => this.rejectMilestone(m)}
-                                  >
-                                    <i className="fa fa-thumbs-down" />&nbsp;Reject
-                                  </button>
-                                </span>
-                              }
-
-                              { m.recipientAddress === currentUser.address && m.status === 'Completed' && m.mined && m.donationCount > 0 &&
-                                <button
-                                  className="btn btn-success btn-sm"
-                                  onClick={() => this.requestWithdrawal(m)}
-                                >
-                                  <i className="fa fa-usd" />&nbsp;Request Withdrawal
-                                </button>
-                              }
-
-                              { m.recipientAddress === currentUser.address && m.status === 'Paying' &&
-                                <p>
-                                  Withdraw authorization pending. You will be able to collect the
-                                  funds when confirmed.
-                                </p>
-                              }
-
-                              { m.recipientAddress === currentUser.address && m.status === 'CanWithdraw' && m.mined &&
-                                <button
-                                  className="btn btn-success btn-sm"
-                                  onClick={() => this.collect(m)}
-                                >
-                                  <i className="fa fa-usd" />&nbsp;Collect
-                                </button>
-                              }
-                            </td>
-                          </tr>))}
-                      </tbody>
-                    </table>
-                  }
-
-                  { milestones && milestones.length === 0 &&
-                    <div>
-                      <center>
-                        <h3>You didn&apos;t create any milestones yet!</h3>
-                        <img className="empty-state-img" src={`${process.env.PUBLIC_URL}/img/delegation.svg`} width="200px" height="200px" alt="no-milestones-icon" />
-                      </center>
-                    </div>
-                  }
-=======
                                 )}
 
                                 {m.campaignOwnerAddress === currentUser.address &&
@@ -1010,7 +892,6 @@
                         </center>
                       </div>
                     )}
->>>>>>> 37b2c43f
                 </div>
               )}
             </div>
