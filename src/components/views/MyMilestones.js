import React, { Component } from 'react'
import PropTypes from 'prop-types'
import { utils } from 'web3';

import { feathersClient } from '../../lib/feathersClient'
import { isAuthenticated, redirectAfterWalletUnlock } from '../../lib/middleware'
import Loader from '../Loader'
import currentUserModel from '../../models/currentUserModel'
import { utils } from 'web3';

/**
  The my campaings view
**/

class MyMilestones extends Component {
  constructor() {
    super()

    this.state = {
      isLoading: true,
      milestones: []
    }    
  }

  componentDidMount() {
    const myAddress = this.props.currentUser.address

    isAuthenticated(this.props.currentUser, this.props.history).then(() =>
      this.milestonesObserver = feathersClient.service('milestones').watch({ strategy: 'always' }).find({query: { 
        $or: [{
          ownerAddress: myAddress,
          reviewerAddress: myAddress,
          recipientAddress: myAddress
        }]
        }}).subscribe(
          resp => {
            console.log(resp.data)
            this.setState({ 
              milestones: resp.data.map((m) => {
                m.status = (m.projectId === 0) ? 'pending' : 'accepting donations' 
                return m
              }),
              hasError: false,
              isLoading: false
            })
          },
          err =>
            this.setState({ 
              isLoading: false, 
              hasError: true 
            })          
        )
    )   
  }


  // removeMilestone(id){
  //   React.swal({
  //     title: "Delete Milestone?",
  //     text: "You will not be able to recover this Milestone!",
  //     type: "warning",
  //     showCancelButton: true,
  //     confirmButtonColor: "#DD6B55",
  //     confirmButtonText: "Yes, delete it!",
  //     closeOnConfirm: true,
  //   }, () => {
  //     const milestones = feathersClient.service('/milestones');
  //     milestones.remove(id).then(milestone => {
  //       React.toast.success("Your Milestone has been deleted.")
  //     })
  //   });
  // }

  editMilestone(id) {
    React.swal({
      title: "Edit Milestone?",
      text: "Are you sure you want to edit this Milestone?",
      type: "warning",
      showCancelButton: true,
      confirmButtonColor: "#DD6B55",
      confirmButtonText: "Yes, continue editing!",
      closeOnConfirm: true,
    }, (isConfirmed) => {
      if(isConfirmed) redirectAfterWalletUnlock("/milestones/" + id + "/edit", this.props.wallet, this.props.history)
    })
    
  }  

  markComplete(id) {
    React.swal({
      title: "Mark as complete?",
      text: "Are you sure you want to mark this Milestone as complete?",
      type: "warning",
      showCancelButton: true,
      confirmButtonColor: "#DD6B55",
      confirmButtonText: "Yes, mark complete!",
      closeOnConfirm: true,
    }, (isConfirmed) => {
      if(isConfirmed) this.updateMilestoneStatus('NeedsReview')
    })
  }

  cancelMilestone(id) {
    React.swal({
      title: "Cancel Milestone?",
      text: "Are you sure you want to cancel this Milestone?",
      type: "warning",
      showCancelButton: true,
      confirmButtonColor: "#DD6B55",
      confirmButtonText: "Yes, cancel!",
      closeOnConfirm: true,
    }, (isConfirmed) => {
      if(isConfirmed) this.updateMilestoneStatus(id, 'Canceled')
    })
  }

  approveMilestone(id) {
    React.swal({
      title: "Approve Milestone?",
      text: "Are you sure you want to approve this Milestone?",
      type: "warning",
      showCancelButton: true,
      confirmButtonColor: "#DD6B55",
      confirmButtonText: "Yes, approve!",
      closeOnConfirm: true,
    }, (isConfirmed) => {
      if(isConfirmed) this.updateMilestoneStatus(id, 'Comppleted')
    })
  }

  rejectMilestone(id) {
    React.swal({
      title: "Approve Milestone?",
      text: "Are you sure you want to approve this Milestone?",
      type: "warning",
      showCancelButton: true,
      confirmButtonColor: "#DD6B55",
      confirmButtonText: "Yes, approve!",
      closeOnConfirm: true,
    }, (isConfirmed) => {
      if(isConfirmed) this.updateMilestoneStatus(id, 'InProgress')
    })
  }

  requestWithdrawel(id) {
    React.swal({
      title: "Request Withdrawel",
      text: "For security reasons, there's a 3 day delay from the moment you request withdrawel before you can actually withdraw the money.",
      type: "warning",
      showCancelButton: true,
      confirmButtonColor: "#DD6B55",
      confirmButtonText: "Continue",
      closeOnConfirm: true,
    }, (isConfirmed) => {
      if(isConfirmed) {
        console.log('request withdrawel')
        this.updateMilestoneStatus(id, 'InitializedWithdraw')
      }
    })
  }

  withdraw(id) {
    React.swal({
      title: "Request Withdrawel",
      text: "For security reasons, there's a 3 day delay from the moment you request withdrawel before you can actually withdraw the money.",
      type: "warning",
      showCancelButton: true,
      confirmButtonColor: "#DD6B55",
      confirmButtonText: "Continue",
      closeOnConfirm: true,
    }, (isConfirmed) => {
      if(isConfirmed) {
        console.log('request payment')
        this.updateMilestoneStatus(id, 'Paid')
      }
    })
  }

  updateMilestoneStatus(id, status) {
    feathersClient.service('/milestones').patch(id, {
      status: status
    }).catch((e) => {
      React.toast.error("Oh no! Something went wrong with the transaction. Please try again.")
    })
  }

  componentWillUnmount() {
    if(this.milestonesObserver) this.milestonesObserver.unsubscribe()
  }   



  render() {
    let { milestones, isLoading, currentUser } = this.state

    return (
      <div id="milestones-view">
        <div className="container-fluid page-layout">
          <div className="row">
            <div className="col-md-12">
              <h1>Your Milestones</h1>

              { isLoading && 
                <Loader className="fixed"/>
              }

              { !isLoading &&
                <div>
                  { milestones && milestones.length > 0 && 
                    <table className="table table-responsive table-striped table-hover">
                      <thead>
                        <tr>
                          <th>Name</th>     
                          <th>Number of donations</th>                     
                          <th>Amount donated</th>
                          <th>Status</th>
                          <th></th>
                        </tr>
                      </thead>
                      <tbody>
                        { milestones.map((m, index) =>
                          <tr key={index} className={m.status === 'pending' ? 'pending' : ''}>
                            <td>{m.title}</td>
<<<<<<< HEAD
                            <td>{m.donationCount || 0}</td>
                            <td>{(m.totalDonated) ? utils.fromWei(m.totalDonated) : 0}</td>
=======
                            <td>{m.donationCount}</td>
                            <td>{utils.fromWei(m.totalDonated) || 0}</td>
>>>>>>> 8bd62e41
                            <td>
                              {m.status === 'pending' && 
                                <span><i className="fa fa-circle-o-notch fa-spin"></i>&nbsp;</span> }
                              {m.status}
                            </td>
                            <td>
                              { m.ownerAddress === currentUser.address &&
                                <a className="btn btn-link" onClick={()=>this.editMilestone(m._id)}>
                                  <i className="fa fa-edit"></i>&nbsp;Edit
                                </a>
                              }

                              { m.recipientAddress === currentUser.address && m.status === 'InProgress' &&
                                <a className="btn btn-link" onClick={()=>this.markComplete(m._id)}>
                                  <i className="fa fa-edit"></i>&nbsp;Mark complete
                                </a>
                              }  

                              { m.reviewerAddress === currentUser.address && ['InProgress', 'NeedReview'].indexOf(m.status) > -1 &&
                                <a className="btn btn-link" onClick={()=>this.cancelMilestone(m._id)}>
                                  <i className="fa fa-edit"></i>&nbsp;Cancel
                                </a>
                              }

                              { m.reviewerAddress === currentUser.address && m.status === 'NeedsReview' &&
                                <span>
                                  <a className="btn btn-link" onClick={()=>this.approveMilestone(m._id)}>
                                    <i className="fa fa-edit"></i>&nbsp;Approve
                                  </a>

                                  <a className="btn btn-link" onClick={()=>this.rejectMilestone(m._id)}>
                                    <i className="fa fa-edit"></i>&nbsp;Reject
                                  </a>
                                </span>
                              }   

                              { m.recipientAddress === currentUser.address && m.status === 'Completed' &&
                                <a className="btn btn-link" onClick={()=>this.requestWithdrawel(m._id)}>
                                  <i className="fa fa-edit"></i>&nbsp;Request Withdrawel
                                </a>
                              }

                              { m.recipientAddress === currentUser.address && m.status === 'InitializedWithdraw' &&
                                <p>You can withdraw the money in 3 days</p>
                              }  

                              { m.recipientAddress === currentUser.address && m.status === 'CanWithdraw' &&
                                <a className="btn btn-link" onClick={()=>this.withDraw(m._id)}>
                                  <i className="fa fa-edit"></i>&nbsp;withdraw
                                </a>
                              }                                                                                                                                                          
                            </td>
                          </tr>

                        )}
                      </tbody>
                    </table>                                      
                  }
                

                  { milestones && milestones.length === 0 &&
                    <center>You didn't create any milestones yet!</center>
                  }
                </div>
              }
            </div>
          </div>
        </div>
      </div>
    )
  }
}

export default MyMilestones

MyMilestones.propTypes = {
  currentUser: currentUserModel,
  history: PropTypes.object.isRequired
}<|MERGE_RESOLUTION|>--- conflicted
+++ resolved
@@ -221,13 +221,8 @@
                         { milestones.map((m, index) =>
                           <tr key={index} className={m.status === 'pending' ? 'pending' : ''}>
                             <td>{m.title}</td>
-<<<<<<< HEAD
                             <td>{m.donationCount || 0}</td>
                             <td>{(m.totalDonated) ? utils.fromWei(m.totalDonated) : 0}</td>
-=======
-                            <td>{m.donationCount}</td>
-                            <td>{utils.fromWei(m.totalDonated) || 0}</td>
->>>>>>> 8bd62e41
                             <td>
                               {m.status === 'pending' && 
                                 <span><i className="fa fa-circle-o-notch fa-spin"></i>&nbsp;</span> }
