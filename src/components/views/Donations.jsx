import React, { Component } from 'react';
import PropTypes from 'prop-types';
import { utils } from 'web3';
import { Link } from 'react-router-dom';
import _ from 'underscore';
import moment from 'moment';
import { paramsForServer } from 'feathers-hooks-common';

import { feathersClient } from '../../lib/feathersClient';
import Loader from '../Loader';
import { isAuthenticated, takeActionAfterWalletUnlock, checkWalletBalance } from '../../lib/middleware';
import getNetwork from '../../lib/blockchain/getNetwork';
import { displayTransactionError, getTruncatedText } from '../../lib/helpers';
import User from '../../models/User';
import GivethWallet from '../../lib/blockchain/GivethWallet';

// TODO Remove the eslint exception and fix feathers to provide id's without underscore
/* eslint no-underscore-dangle: 0 */
/**
 * The my donations view
 */
class Donations extends Component {
  // TODO: Move this to a external class called Donation...
  static getStatus(status) {
    switch (status) {
      case 'pending':
        return 'pending successful transaction';
      case 'to_approve':
        return 'pending for your approval to be committed.';
      case 'waiting':
        return 'waiting for further delegation';
      case 'committed':
        return 'committed';
      case 'paying':
        return 'paying';
      case 'paid':
        return 'paid';
      default:
        return 'unknown';
    }
  }

  constructor() {
    super();

    this.state = {
      isLoading: true,
      isCommitting: false,
      isRejecting: false,
      isRefunding: false,
      donations: [],
      etherScanUrl: '',
    };

    getNetwork().then((network) => {
      this.setState({
        etherScanUrl: network.etherscan,
      });
    });
  }

  componentDidMount() {
    isAuthenticated(this.props.currentUser, this.props.wallet).then(() => {
      this.donationsObserver = feathersClient.service('donations').watch({ strategy: 'always' }).find(paramsForServer({
        schema: 'includeTypeDetails',
        query: {
          giverAddress: this.props.currentUser.address,
          $limit: 100,
        },
      })).subscribe(
        (resp) => {
          this.setState({
            // TODO: Move this to a external class called Donation...
            donations: _.sortBy(resp.data, (d) => {
              if (d.status === 'pending') return 1;
              if (d.status === 'to_approve') return 2;
              if (d.status === 'waiting') return 3;
              if (d.status === 'committed') return 4;
              if (d.status === 'paying') return 5;
              if (d.status === 'paid') return 6;
              if (d.status === 'cancelled') return 7;
              return 8;
            }),
            isLoading: false,
          });
        },
        () =>
          this.setState({
            isLoading: false,
          }),
      );
    });
  }

  componentWillUnmount() {
    if (this.donationsObserver) this.donationsObserver.unsubscribe();
  }

  commit(donation) {
    takeActionAfterWalletUnlock(this.props.wallet, () =>
      checkWalletBalance(this.props.wallet, this.props.history).then(() =>
        React.swal({
          title: 'Commit your donation?',
          text: 'Your donation will go to this Milestone. After committing you can no longer take back your money.',
          icon: 'warning',
          buttons: ['Cancel', 'Yes, commit'],
        }).then((isConfirmed) => {
          if (isConfirmed) {
            this.setState({ isCommitting: true });

            const doCommit = (etherScanUrl, txHash) => {
              feathersClient.service('/donations').patch(donation._id, {
                status: 'pending',
                $unset: {
                  pendingProject: true,
                  pendingProjectId: true,
                  pendingProjectType: true,
                  delegate: true,
                  delegateType: true,
                  delegateId: true,
                },
                txHash,
                owner: donation.pendingProject,
                ownerId: donation.pendingProjectId,
                ownerType: donation.pendingProjectType,
              }).then(() => {
                this.setState({ isCommitting: false });
                React.toast.success(<p>Your donation has been committed.<br /><a href={`${etherScanUrl}tx/${txHash}`} target="_blank" rel="noopener noreferrer">View transaction</a></p>);
              }).catch(() => {
                React.toast.error('Oh no! Something went wrong with the transaction. Please try again.');
                this.setState({ isCommitting: false });
              });
            };

            let txHash;
            let etherScanUrl;
            getNetwork()
              .then((network) => {
                const { liquidPledging } = network;
                etherScanUrl = network.etherscan;

                return liquidPledging.transfer(
                  donation.owner, donation.pledgeId, donation.amount,
                  donation.intendedProject, { $extraGas: 50000 },
                )
                  .once('transactionHash', (hash) => {
                    txHash = hash;
                    doCommit(etherScanUrl, txHash);
                  });
              })
              .then(() => {
                React.toast.success(<p>Your donation has been committed.<br /><a href={`${etherScanUrl}tx/${txHash}`} target="_blank" rel="noopener noreferrer">View transaction</a></p>);
              }).catch(() => {
                displayTransactionError(txHash, etherScanUrl);
              });
          }
        })));
  }

  reject(donation) {
    takeActionAfterWalletUnlock(this.props.wallet, () =>
      checkWalletBalance(this.props.wallet, this.props.history).then(() =>
        React.swal({
          title: 'Reject your donation?',
          text: 'Your donation will not go to this Milestone. You will still be in control of you funds and the DAC can still delegate you donation.',
          icon: 'warning',
          dangerMode: true,
          buttons: ['Cancel', 'Yes, reject'],
        }).then((isConfirmed) => {
          if (isConfirmed) {
            this.setState({ isRejecting: true });

            const doReject = (etherScanUrl, txHash) => {
              feathersClient.service('/donations').patch(donation._id, {
                status: 'pending',
                $unset: {
                  pendingProject: true,
                  pendingProjectId: true,
                  pendingProjectType: true,
                },
                txHash,
              }).then(() => {
                this.setState({ isRejecting: false });
                React.toast.success(<p>Your donation has been rejected.<br /><a href={`${etherScanUrl}tx/${txHash}`} target="_blank" rel="noopener noreferrer">View transaction</a></p>);
              }).catch(() => {
                React.toast.error('Oh no! Something went wrong with the transaction. Please try again.');
                this.setState({ isRejecting: false });
              });
            };

            let txHash;
            let etherScanUrl;
            getNetwork()
              .then((network) => {
                const { liquidPledging } = network;
                etherScanUrl = network.etherscan;

                return liquidPledging.transfer(
                  donation.owner, donation.pledgeId, donation.amount,
                  donation.delegate, { $extraGas: 50000 },
                )
                  .once('transactionHash', (hash) => {
                    txHash = hash;
                    doReject(etherScanUrl, txHash);
                  });
              })
              .then(() => {
                React.toast.success(<p>The delegation has been rejected.<br /><a href={`${etherScanUrl}tx/${txHash}`} target="_blank" rel="noopener noreferrer">View transaction</a></p>);
              }).catch(() => {
                displayTransactionError(txHash, etherScanUrl);
              });
          }
        })));
  }

  refund(donation) {
    takeActionAfterWalletUnlock(this.props.wallet, () =>
      checkWalletBalance(this.props.wallet, this.props.history).then(() =>
        React.swal({
<<<<<<< HEAD
          title: 'Refund your donation?',
          text: 'Your donation will be cancelled and a payment will be authorized to refund your ETH. All withdrawals' +
          ' must be confirmed for security reasons and may take a day or two. Upon confirmation, your &#926; will be' +
=======
          title: 'Revoke your donation?',
          text: 'Your donation will be cancelled and the payment will be authorized for you to withdraw your ETH. All withdrawals' +
          ' must be confirmed for security reasons and may take a day or two. Upon confirmation, your Ξ will be' +
>>>>>>> ed92378c
          ' transferred to your wallet.',
          icon: 'warning',
          dangerMode: true,
          buttons: ['Cancel', 'Yes, revoke'],
        }).then((isConfirmed) => {
          if (isConfirmed) {
            this.setState({ isRefunding: true });

            const doRefund = (etherScanUrl, txHash) => {
              feathersClient.service('/donations').patch(donation._id, {
                status: 'pending',
                $unset: {
                  delegate: true,
                  delegateId: true,
                  delegateType: true,
                  pendingProject: true,
                  pendingProjectId: true,
                  pendingProjectType: true,
                },
                paymentStatus: 'Paying',
                txHash,
              }).then(() => {
                this.setState({ isRefunding: false });
                React.toast.success(<p>The refund is pending...<br /><a href={`${etherScanUrl}tx/${txHash}`} target="_blank" rel="noopener noreferrer">View transaction</a></p>);
              }).catch(() => {
                React.toast.error('Oh no! Something went wrong with the transaction. Please try again.');
                this.setState({ isRefunding: false });
              });
            };

            let txHash;
            let etherScanUrl;
            getNetwork()
              .then((network) => {
                const { liquidPledging } = network;
                etherScanUrl = network.etherscan;

                return liquidPledging
                  .withdraw(donation.pledgeId, donation.amount, { $extraGas: 50000 })
                  .once('transactionHash', (hash) => {
                    txHash = hash;
                    doRefund(etherScanUrl, txHash);
                  });
              })
              .then(() => {
                React.toast.success(<p>Your donation has been refunded!<br /><a href={`${etherScanUrl}tx/${txHash}`} target="_blank" rel="noopener noreferrer">View transaction</a></p>);
              }).catch(() => {
                displayTransactionError(txHash, etherScanUrl);
              });
          }
        })));
  }


  render() {
    const { currentUser } = this.props;
    const {
      donations, isLoading, etherScanUrl, isRefunding, isCommitting, isRejecting,
    } = this.state;

    return (
      <div id="donations-view">
        <div className="container-fluid page-layout dashboard-table-view">
          <div className="row">
            <div className="col-md-10 m-auto">

              { (isLoading || (donations && donations.length > 0)) &&
              <h1>Your donations</h1>
                }

              { isLoading &&
              <Loader className="fixed" />
                }

              { !isLoading &&
              <div className="table-container">
                { donations && donations.length > 0 &&

                <table className="table table-responsive table-striped table-hover">
                  <thead>
                    <tr>
                      <th className="td-date">Date</th>
                      <th className="td-donated-to">Donated to</th>
                      <th className="td-donations-amount">Amount</th>
                      <th className="td-transaction-status">Status</th>
                      <th className="td-tx-address">Address</th>
                      <th className="td-action" />
                    </tr>
                  </thead>
                  <tbody>
                    { donations.map(d => (
                      <tr
                        key={d._id}
                        className={d.status === 'pending' ? 'pending' : ''}
                      >
                        <td className="td-date">{moment(d.createdAt).format('MM/DD/YYYY')}</td>

                        <td className="td-donated-to">
                          {d.intendedProject > 0 &&
                          <span className="badge badge-info">
                            <i className="fa fa-random" />
                                    &nbsp;Delegated
                          </span>
                                }

                          {d.delegate > 0 && d.delegateEntity &&
                          <Link to={`/dacs/${d.delegateEntity._id}`}>DAC <em>{getTruncatedText(d.delegateEntity.title, 45)}</em></Link>
                                }

                          {d.ownerType === 'campaign' && d.ownerEntity &&
                          <Link to={`/${d.ownerType}s/${d.ownerEntity._id}`}>CAMPAIGN <em>{getTruncatedText(d.ownerEntity.title, 45)}</em></Link>
                                }

                          {d.ownerType === 'milestone' && d.ownerEntity &&
                          <Link to={`/${d.ownerType}s/${d.ownerEntity._id}`}>MILESTONE <em>{getTruncatedText(d.ownerEntity.title, 45)}</em></Link>
                                }

                        </td>
                        <td className="td-donations-amount">Ξ{utils.fromWei(d.amount)}</td>

                        <td className="td-transaction-status">
                          {d.status === 'pending' &&
                          <span><i className="fa fa-circle-o-notch fa-spin" />&nbsp;</span>
                                }
                          {Donations.getStatus(d.status)}
                        </td>

                        {etherScanUrl &&
                        <td className="td-tx-address"><a href={`${etherScanUrl}address/${d.giverAddress}`}>{d.giverAddress}</a></td>
                              }
                        {!etherScanUrl &&
                        <td className="td-tx-address">{d.giverAddress}</td>
                              }


                        <td className="td-actions">
                          { d.ownerId === currentUser.address && d.status === 'waiting' &&
                          <button
                            className="btn btn-sm btn-danger"
                            onClick={() => this.refund(d)}
                            disabled={isRefunding}
                          >
                                    Refund
                          </button>
                                }
                          { d.ownerId === currentUser.address && d.status === 'to_approve' && new Date() < new Date(d.commitTime) &&
                          <div>
                            <button
                              className="btn btn-sm btn-success"
                              onClick={() => this.commit(d)}
                              disabled={isCommitting}
                            >
                                      Commit
                            </button>
                            <button
                              className="btn btn-sm btn-danger"
                              onClick={() => this.reject(d)}
                              disabled={isRejecting}
                            >
                                      Reject
                            </button>
                          </div>
                                }
                        </td>
                      </tr>))}

                  </tbody>

                </table>
                    }

                { donations && donations.length === 0 &&
                <div>
                  <center>
                    <h3>You didn&apos;t make any donations yet!</h3>
                    <img className="empty-state-img" src={`${process.env.PUBLIC_URL}/img/donation.svg`} width="200px" height="200px" alt="no-donations-icon" />
                  </center>
                </div>
                    }
              </div>
                }
            </div>
          </div>
        </div>
      </div>
    );
  }
}

Donations.propTypes = {
  currentUser: PropTypes.instanceOf(User).isRequired,
  history: PropTypes.shape({}).isRequired,
  wallet: PropTypes.instanceOf(GivethWallet).isRequired,
};

export default Donations;<|MERGE_RESOLUTION|>--- conflicted
+++ resolved
@@ -217,15 +217,9 @@
     takeActionAfterWalletUnlock(this.props.wallet, () =>
       checkWalletBalance(this.props.wallet, this.props.history).then(() =>
         React.swal({
-<<<<<<< HEAD
           title: 'Refund your donation?',
           text: 'Your donation will be cancelled and a payment will be authorized to refund your ETH. All withdrawals' +
-          ' must be confirmed for security reasons and may take a day or two. Upon confirmation, your &#926; will be' +
-=======
-          title: 'Revoke your donation?',
-          text: 'Your donation will be cancelled and the payment will be authorized for you to withdraw your ETH. All withdrawals' +
           ' must be confirmed for security reasons and may take a day or two. Upon confirmation, your Ξ will be' +
->>>>>>> ed92378c
           ' transferred to your wallet.',
           icon: 'warning',
           dangerMode: true,
