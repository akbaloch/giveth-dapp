import React, { Component } from 'react'
import PropTypes from 'prop-types'
import { Link } from 'react-router-dom'

import { feathersClient } from '../../lib/feathersClient'
import { paramsForServer } from 'feathers-hooks-common'

import Loader from '../Loader'
import GoBackButton from '../GoBackButton'
import BackgroundImageHeader from '../BackgroundImageHeader'
import Avatar from 'react-avatar'
import DonateButton from '../DonateButton'
import ShowTypeDonations from '../ShowTypeDonations'

import CommunityButton from '../CommunityButton'

/**
  Loads and shows a single DAC

  @route params:
    id (string): id of a DAC
**/

class ViewCause extends Component {
  constructor() {
    super()

    this.state = {
      isLoading: true,
      hasError: false,
      isLoadingDonations: true,
      errorLoadingDonations: false,
      donations: []
    }
  }  

  componentDidMount() {
    const dacId = this.props.match.params.id

    this.setState({ id: dacId })

<<<<<<< HEAD
    feathersClient.service('dacs').find({ query: {_id: dacId }})
      .then(resp =>
=======
    feathersClient.service('causes').find({ query: {_id: dacId }})
      .then(resp => {
        console.log(resp)
>>>>>>> 7bcac047
        this.setState(Object.assign({}, resp.data[0], {  
          isLoading: false,
          hasError: false
        }))})
      .catch(() =>
        this.setState({ isLoading: false, hasError: true })
      )

    // lazy load donations         
    const query = paramsForServer({ 
      query: { 
        type_id: dacId,
        status: { $nin: ['waiting', 'pending'] }        
      },
      schema: 'includeDonorDetails'
    })  

    this.donationsObserver = feathersClient.service('donations').watch({ listStrategy: 'always' }).find(query).subscribe(
      resp =>
        this.setState({
          donations: resp.data,
          isLoadingDonations: false,
          errorLoadingDonations: false
        }),
      err => this.setState({ isLoadingDonations: false, errorLoadingDonations: true })
    )    
  }

  componentWillUnmount() {
    this.donationsObserver.unsubscribe()
  }  

  render() {
<<<<<<< HEAD
    const { history, currentUser } = this.props;
    let { isLoading, id, delegateId, title, description, image, owner, donations, isLoadingDonations } = this.state;
=======
    const { history, wallet, currentUser } = this.props
    let { isLoading, id, title, description, image, owner, donations, isLoadingDonations, communityUrl } = this.state
>>>>>>> 7bcac047

    return (
      <div id="view-cause-view">
        { isLoading && 
          <Loader className="fixed"/>
        }
        
        { !isLoading &&
          <div>
            <BackgroundImageHeader image={image} height={300} >
              <h6>Decentralized Altruistic Community</h6>
              <h1>{title}</h1>
              
<<<<<<< HEAD
              <DonateButton type="DAC" model={{ title: title, _id: id, managerId: delegateId }} currentUser={currentUser}/>
=======
              <DonateButton type="DAC" model={{ title: title, _id: id }} wallet={wallet} currentUser={currentUser}/>
              {communityUrl &&
                <CommunityButton className="btn btn-secondary" url={communityUrl}>&nbsp;Join our community</CommunityButton>
              }
>>>>>>> 7bcac047
            </BackgroundImageHeader>

            <div className="container-fluid">

              <div className="row">
                <div className="col-md-8 m-auto">

                  <GoBackButton history={history}/>

                  <center>
                    <Link to={`/profile/${ owner.address }`}>
                      <Avatar size={50} src={owner.avatar} round={true}/>                  
                      <p className="small">{owner.name}</p>
                    </Link>   
                  </center>              

                  <div className="card content-card">
                    <div className="card-body content">
                      <div dangerouslySetInnerHTML={{__html: description}}></div>
                    </div>
                  </div>

                </div>
              </div>   

              <div className="row spacer-top-50 spacer-bottom-50">
                <div className="col-md-8 m-auto">    
                  <h4>Donations</h4>        
                  <ShowTypeDonations donations={donations} isLoading={isLoadingDonations} />  
<<<<<<< HEAD
                  <DonateButton type="DAC" model={{ title: title, _id: id, managerId: delegateId }} currentUser={currentUser}/>
=======
                  <DonateButton type="DAC" model={{ title: title, _id: id }} wallet={wallet} currentUser={currentUser}/>
>>>>>>> 7bcac047
                </div>
              </div>    

            </div>      
          </div>             
        }
      </div>
    )
  } 
}

export default ViewCause

ViewCause.propTypes = {
  history: PropTypes.object.isRequired,
  currentUser: PropTypes.string.required
}<|MERGE_RESOLUTION|>--- conflicted
+++ resolved
@@ -39,15 +39,10 @@
 
     this.setState({ id: dacId })
 
-<<<<<<< HEAD
     feathersClient.service('dacs').find({ query: {_id: dacId }})
-      .then(resp =>
-=======
-    feathersClient.service('causes').find({ query: {_id: dacId }})
       .then(resp => {
         console.log(resp)
->>>>>>> 7bcac047
-        this.setState(Object.assign({}, resp.data[0], {  
+        this.setState(Object.assign({}, resp.data[0], {
           isLoading: false,
           hasError: false
         }))})
@@ -80,13 +75,7 @@
   }  
 
   render() {
-<<<<<<< HEAD
-    const { history, currentUser } = this.props;
-    let { isLoading, id, delegateId, title, description, image, owner, donations, isLoadingDonations } = this.state;
-=======
-    const { history, wallet, currentUser } = this.props
-    let { isLoading, id, title, description, image, owner, donations, isLoadingDonations, communityUrl } = this.state
->>>>>>> 7bcac047
+    let { isLoading, id, delegateId, title, description, image, owner, donations, isLoadingDonations, communityUrl } = this.state
 
     return (
       <div id="view-cause-view">
@@ -100,14 +89,10 @@
               <h6>Decentralized Altruistic Community</h6>
               <h1>{title}</h1>
               
-<<<<<<< HEAD
-              <DonateButton type="DAC" model={{ title: title, _id: id, managerId: delegateId }} currentUser={currentUser}/>
-=======
-              <DonateButton type="DAC" model={{ title: title, _id: id }} wallet={wallet} currentUser={currentUser}/>
+              <DonateButton type="DAC" model={{ title: title, _id: id, managerId: delegateId }} wallet={wallet} currentUser={currentUser}/>
               {communityUrl &&
                 <CommunityButton className="btn btn-secondary" url={communityUrl}>&nbsp;Join our community</CommunityButton>
               }
->>>>>>> 7bcac047
             </BackgroundImageHeader>
 
             <div className="container-fluid">
@@ -137,11 +122,7 @@
                 <div className="col-md-8 m-auto">    
                   <h4>Donations</h4>        
                   <ShowTypeDonations donations={donations} isLoading={isLoadingDonations} />  
-<<<<<<< HEAD
-                  <DonateButton type="DAC" model={{ title: title, _id: id, managerId: delegateId }} currentUser={currentUser}/>
-=======
-                  <DonateButton type="DAC" model={{ title: title, _id: id }} wallet={wallet} currentUser={currentUser}/>
->>>>>>> 7bcac047
+                  <DonateButton type="DAC" model={{ title: title, _id: id, managerId: delegateId }} wallet={wallet} currentUser={currentUser}/>
                 </div>
               </div>    
 
