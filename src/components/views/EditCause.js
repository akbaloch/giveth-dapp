--- conflicted
+++ resolved
@@ -9,11 +9,8 @@
 import GoBackButton from '../GoBackButton'
 import { isOwner } from '../../lib/helpers'
 import { isAuthenticated } from '../../lib/middleware'
-<<<<<<< HEAD
 import getNetwork from "../../lib/blockchain/getNetwork";
-=======
 import { getTruncatedText } from '../../lib/helpers'
->>>>>>> a993ca47
 
 /**
  * Create or edit a cause (DAC)
@@ -115,7 +112,6 @@
       }
 
       if(this.props.isNew){
-<<<<<<< HEAD
         getNetwork()
           .then(network => {
             const { liquidPledging } = network;
@@ -126,16 +122,15 @@
                 txHash = hash;
                 React.toast.info(`New DAC transaction hash ${network.etherscan}tx/${txHash}`)
               })
-              .then(txReceipt => React.toast.success(`New DAC transaction mined ${network.etherscan}tx/${txHash}`))
+              .then(() => {
+                React.toast.success(`New DAC transaction mined ${network.etherscan}tx/${txHash}`);
+                afterEmit(true);
+              })
               .catch(err => {
                 console.log('New DAC transaction failed:', err);
                 React.toast.error(`New DAC transaction failed ${network.etherscan}tx/${txHash}`);
               });
           })
-=======
-        feathersClient.service('causes').create(constructedModel)
-          .then(()=> afterEmit(true))
->>>>>>> a993ca47
       } else {
         feathersClient.service('causes').patch(this.state.id, constructedModel)
           .then(()=> afterEmit())
