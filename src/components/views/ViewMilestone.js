--- conflicted
+++ resolved
@@ -70,11 +70,7 @@
   }  
 
   render() {
-<<<<<<< HEAD
-    const { history, currentUser } = this.props
-=======
     const { history, wallet, currentUser } = this.props
->>>>>>> 7bcac047
 
     let { isLoading, 
           id,
@@ -102,11 +98,7 @@
               <h6>Milestone</h6>
               <h1>{title}</h1>
               
-<<<<<<< HEAD
-              <DonateButton type="milestone" model={{ title: title, _id: id, managerId: projectId }} currentUser={currentUser}/>
-=======
-              <DonateButton type="milestone" model={{ title: title, _id: id }} wallet={wallet} currentUser={currentUser}/>
->>>>>>> 7bcac047
+              <DonateButton type="milestone" model={{ title: title, _id: id, managerId: projectId }} wallet={wallet} currentUser={currentUser}/>
             </BackgroundImageHeader>
 
             <div className="container-fluid">
@@ -145,11 +137,7 @@
                 <div className="col-md-8 m-auto">    
                   <h4>Donations</h4>        
                   <ShowTypeDonations donations={donations} isLoading={isLoadingDonations} />  
-<<<<<<< HEAD
-                  <DonateButton type="milestone" model={{ title: title, _id: id, managerId: projectId }} currentUser={currentUser}/>
-=======
-                  <DonateButton type="milestone" model={{ title: title, _id: id }} wallet={wallet} currentUser={currentUser}/>
->>>>>>> 7bcac047
+                  <DonateButton type="milestone" model={{ title: title, _id: id, managerId: projectId }} wallet={wallet} currentUser={currentUser}/>
                 </div>
               </div> 
 
