--- conflicted
+++ resolved
@@ -104,14 +104,8 @@
         }
       })
       .catch(err => {
-<<<<<<< HEAD
         if (err === 'noBalance') {
           // handle no balance error
-=======
-        if (err === 'notAuthenticated') {
-          // if not authenticated
-          // history.push('/');
->>>>>>> 8d3e8630
         }
       });
   }
