--- conflicted
+++ resolved
@@ -308,15 +308,9 @@
                       type="text"
                       value={campaign.reviewerAddress}
                       placeholder="0x0000000000000000000000000000000000000000"
-<<<<<<< HEAD
                       help={hasWhitelist 
                         ? "This person or smart contract will be reviewing your Campaign to increase trust for Givers. It has been automatically assigned."
-                        : "This person or smart contract will be reviewing your campaign to increase trust for Givers."}
-=======
-                      help={hasWhitelist
-                        ? 'This person or smart contract will be reviewing your campaign to increase trust for donators. It has been automatically assigned.'
-                        : 'This person or smart contract will be reviewing your campaign to increase trust for donators.'}
->>>>>>> 2f575f6b
+                        : "This person or smart contract will be reviewing your Campaign to increase trust for Givers."}
                       validations="isEtherAddress"
                       validationErrors={{ isEtherAddress: 'Please enter a valid Ethereum address.' }}
                       required
