import React, { Component } from 'react';
import PropTypes from 'prop-types';
import { LPPCappedMilestones } from 'lpp-capped-milestone';
import { utils } from 'web3';

import { Form, Input } from 'formsy-react-components';
import { feathersClient } from './../../lib/feathersClient';
import Loader from './../Loader';
import QuillFormsy from './../QuillFormsy';
import SelectFormsy from './../SelectFormsy';
import FormsyImageUploader from './../FormsyImageUploader';
import GoBackButton from '../GoBackButton';
import {
  isOwner, displayTransactionError, getRandomWhitelistAddress, getTruncatedText,
  getGasPrice,
} from '../../lib/helpers';
import { isAuthenticated, checkWalletBalance, isInWhitelist, confirmBlockchainTransaction } from '../../lib/middleware';
import getNetwork from '../../lib/blockchain/getNetwork';
import getWeb3 from '../../lib/blockchain/getWeb3';
import LoaderButton from '../../components/LoaderButton';
// import DatePickerFormsy from './../DatePickerFormsy';
import User from '../../models/User';
import GivethWallet from '../../lib/blockchain/GivethWallet';

/**
 * Create or edit a Milestone
 *
 *  @props
 *    isNew (bool):
 *      If set, component will load an empty model.
 *      If not set, component expects an id param and will load a milestone object from backend
 *
 *  @params
 *    id (string): an id of a milestone object
 */

class EditMilestone extends Component {
  constructor() {
    super();

    this.state = {
      isLoading: true,
      isSaving: false,
      formIsValid: false,

      // milestone model
      title: '',
      description: '',
      image: '',
      maxAmount: '',
      reviewerAddress: getRandomWhitelistAddress(React.whitelist.reviewerWhitelist).address,
      recipientAddress: '',
      // completionDeadline: '',
      status: 'pending',
      uploadNewImage: false,
      campaignTitle: '',
      projectId: undefined,
      hasWhitelist: React.whitelist.reviewerWhitelist.length > 0,
      whitelistReviewerOptions: React.whitelist.reviewerWhitelist.map(r => ({
          value: r.address,
          title: (r.name ? r.name : 'Anomynous user') + " - " + r.address
        }))      
    };


    this.submit = this.submit.bind(this);
    this.setImage = this.setImage.bind(this);
  }


  componentDidMount() {
    isAuthenticated(this.props.currentUser, this.props.wallet)
      .then(() => {
        if (!this.props.isProposed) checkWalletBalance(this.props.wallet, this.props.history);
      })
      .then(() => {
        if (!this.props.isProposed) {
          isInWhitelist(
            this.props.currentUser, React.whitelist.projectOwnerWhitelist,
            this.props.history,
          );
        }
      })
      .then(() => {
        this.setState({
          campaignId: this.props.match.params.id,
          recipientAddress: this.props.currentUser.address,
        });

        // load a single milestones (when editing)
        if (!this.props.isNew) {
          feathersClient.service('milestones').find({ query: { _id: this.props.match.params.milestoneId } })
            .then((resp) => {
              if (!isOwner(resp.data[0].owner.address, this.props.currentUser)) {
                this.props.history.goBack();
              } else {
                this.setState(Object.assign({}, resp.data[0], {
                  id: this.props.match.params.milestoneId,
                  maxAmount: utils.fromWei(resp.data[0].maxAmount),
                  isLoading: false,
                  hasError: false,
                }));
              }
            })
            .catch(() =>
              this.setState({
                isLoading: false,
              }));
        } else {
          feathersClient.service('campaigns').get(this.props.match.params.id)
            .then((campaign) => {
              if (!campaign.projectId) {
                this.props.history.goBack();
              } else {
                this.setState({
                  campaignTitle: campaign.title,
                  campaignProjectId: campaign.projectId,
                  campaignReviewerAddress: campaign.reviewerAddress,
                  campaignOwnerAddress: campaign.ownerAddress,
                  isLoading: false,
                });
              }
            });
        }
      })
      .catch((err) => {
        if (err === 'noBalance') this.props.history.goBack();
      });
  }

  setImage(image) {
    this.setState({ image, uploadNewImage: true });
  }

  // changeDate(moment) {
  //   this.setState({ completionDeadline: moment.format('YYYY/MM/DD') });
  // }

  submit(model) {
    this.setState({ isSaving: true });

    const afterEmit = () => {
      this.setState({ isSaving: false });
      this.props.history.goBack();
    };
    let txHash;

    const updateMilestone = (file) => {
      const constructedModel = {
        title: model.title,
        description: model.description,
        summary: getTruncatedText(this.state.summary, 100),
        maxAmount: utils.toWei(model.maxAmount),
        ownerAddress: this.props.currentUser.address,
        reviewerAddress: model.reviewerAddress,
        recipientAddress: model.recipientAddress,
        // completionDeadline: this.state.completionDeadline,
        campaignReviewerAddress: this.state.campaignReviewerAddress,
        image: file,
        campaignId: this.state.campaignId,
        status: (this.props.isProposed || this.state.status === 'rejected') ? 'proposed' : this.state.status, // make sure not to change status!
      };

      if (this.props.isNew) {
        const createMilestone = (txData) => {
          feathersClient.service('milestones').create(Object.assign({}, constructedModel, txData))
            .then(() => afterEmit(true));
        };

        if (this.props.isProposed) {
          createMilestone({
            pluginAddress: '0x0000000000000000000000000000000000000000',
            totalDonated: '0',
            donationCount: 0,
            campaignOwnerAddress: this.state.campaignOwnerAddress,
          });
          React.toast.info(<p>Your Milestone is being proposed to the Campaign Owner.</p>);
        } else {
          let etherScanUrl;
          Promise.all([getNetwork(), getWeb3(), getGasPrice()])
            .then(([network, web3, gasPrice]) => {
              etherScanUrl = network.txHash;

              const from = this.props.currentUser.address;
              const recipient = model.recipientAddress;
              new LPPCappedMilestones(web3, network.cappedMilestoneAddress)
                .addMilestone(model.title, '', constructedModel.maxAmount, this.state.campaignProjectId, recipient, model.reviewerAddress, constructedModel.campaignReviewerAddress, { from, gasPrice })
                .on('transactionHash', (hash) => {
                  txHash = hash;
                  createMilestone({
                    txHash,
                    pluginAddress: '0x0000000000000000000000000000000000000000',
                    totalDonated: '0',
                    donationCount: '0',
                  });
                  React.toast.info(<p>Your Milestone is pending....<br /><a href={`${etherScanUrl}tx/${txHash}`} target="_blank" rel="noopener noreferrer">View transaction</a></p>);
                })
                .then(() => {
                  React.toast.success(<p>Your Milestone has been created!<br /><a href={`${etherScanUrl}tx/${txHash}`} target="_blank" rel="noopener noreferrer">View transaction</a></p>);
                });
            })
            .catch(() => {
              displayTransactionError(txHash, etherScanUrl);
            });
        }
      } else {
        feathersClient.service('milestones').patch(this.state.id, constructedModel)
          .then(() => afterEmit());
      }
    };

    const saveMilestone = () => {
      if (this.state.uploadNewImage) {
        feathersClient.service('/uploads').create({ uri: this.state.image }).then(file => updateMilestone(file.url));
      } else {
        updateMilestone();
      }
    }

    if(this.props.isProposed) {
      React.swal({
        title: 'Propose milestone?',
        text:
          'The milestone will be proposed to the campaign owner and he or she might approve or reject your milestone.',
        icon: 'warning',
        dangerMode: true,
        buttons: ['Cancel', 'Yes, propose'],
      }).then(isConfirmed => {
        if (isConfirmed) saveMilestone();
      });
    } else if (this.props.isNew) {
      // Save the Milestone
      confirmBlockchainTransaction(
<<<<<<< HEAD
        saveMilestone,
        () => this.setState({ isSaving: false })
=======
        () => saveMilestone(),
        () => this.setState({ isSaving: false }),
>>>>>>> bd30a0f6
      );
    } else {
      saveMilestone();
    }
  }

  toggleFormValid(state) {
    this.setState({ formIsValid: state });
  }

  constructSummary(text) {
    this.setState({ summary: text });
  }

  btnText() {
    if (this.props.isNew) {
      return this.props.isProposed ? 'Propose Milestone' : 'Create Milestone';
    }

    return 'Update Milestone';
  }

  render() {
    const { isNew, isProposed, history } = this.props;
    const {
      isLoading, isSaving, title, description, image, recipientAddress, reviewerAddress,
<<<<<<< HEAD
      formIsValid, maxAmount, campaignTitle, hasWhitelist, whitelistReviewerOptions
=======
      formIsValid, maxAmount, campaignTitle, hasWhitelist, projectId,
>>>>>>> bd30a0f6
    } = this.state;

    return (
      <div id="edit-milestone-view">
        <div className="container-fluid page-layout edit-view">
          <div>
            <div className="col-md-8 m-auto">
              { isLoading &&
              <Loader className="fixed" />
                }

              { !isLoading &&
              <div>
                <GoBackButton history={history} />

                <div className="form-header">
                  { isNew && !isProposed &&
                  <h3>Add a new milestone</h3>
                      }

                  { !isNew && !isProposed &&
                  <h3>Edit milestone {title}</h3>
                      }

                  { isNew && isProposed &&
                  <h3>Propose a Milestone</h3>
                      }

                  <h6>Campaign: <strong>{getTruncatedText(campaignTitle, 100)}</strong></h6>

                  <p>
                    <i className="fa fa-question-circle" />
                    A Milestone is a single accomplishment within a project. In the end, all
                    donations end up in Milestones. Once your Milestone is completed, you can
                    request a payout.
                  </p>

                  { isProposed &&
                    <p>
                      <i className="fa fa-exclamation-triangle" />
                      You are proposing a Milestone to the Campaign Owner.
                      The Campaign Owner can accept or reject your Milestone
                    </p>
                  }
                </div>

                <Form
                  onSubmit={this.submit}
                  mapping={inputs => ({
                    title: inputs.title,
                    description: inputs.description,
                    reviewerAddress: inputs.reviewerAddress,
                    recipientAddress: inputs.recipientAddress,
                    maxAmount: inputs.maxAmount,
                  })}
                  onValid={() => this.toggleFormValid(true)}
                  onInvalid={() => this.toggleFormValid(false)}
                  layout="vertical"
                >

                  <Input
                    name="title"
                    label="What are you going to accomplish in this Milestone?"
                    id="title-input"
                    type="text"
                    value={title}
                    placeholder="E.g. buying goods"
                    help="Describe your Milestone in 1 sentence."
                    validations="minLength:3"
                    validationErrors={{
                      minLength: 'Please provide at least 3 characters.',
                    }}
                    required
                    autoFocus
                  />

                  <div className="form-group">
                    <QuillFormsy
                      name="description"
                      label="Explain how you are going to do this successfully."
                      helpText="Make it as extensive as necessary. Your goal is to build trust,
                        so that people donate Ether to your Campaign. Don't hesitate to add a detailed budget for this Milestone"
                      value={description}
                      placeholder="Describe how you're going to execute your Milestone successfully
                        ..."
                      onTextChanged={content => this.constructSummary(content)}
                      validations="minLength:3"
                      help="Describe your Milestone."
                      validationErrors={{
                        minLength: 'Please provide at least 3 characters.',
                      }}
                      required
                    />
                  </div>

                  <div className="form-group">
                    <FormsyImageUploader
                      setImage={this.setImage}
                      previewImage={image}
                      required={isNew}
                    />
                  </div>

                  <div className="form-group">
                    { hasWhitelist &&
                      <SelectFormsy
                        name="reviewerAddress"
                        id="reviewer-select"
                        label="Select a reviewer"
                        helpText="Each milestone needs a reviewer who verifies that the milestone is
                          completed successfully"
                        value={reviewerAddress}
                        cta="--- Select a reviewer ---"
                        options={whitelistReviewerOptions}
                        validations="isEtherAddress"
                        validationErrors={{
                          isEtherAddress: 'Please select a reviewer.',
                        }}
                        required  
                        disabled={!isNew && !isProposed}                      
                      />
                    } 

                    { !hasWhitelist && 
                      <Input
                        name="reviewerAddress"
                        id="title-input"
                        label="Each Milestone needs a Reviewer who verifies that the Milestone is
                          completed successfully"
                        type="text"
                        value={reviewerAddress}
                        placeholder="0x0000000000000000000000000000000000000000"
                        validations="isEtherAddress"
                        validationErrors={{
                          isEtherAddress: 'Please insert a valid Ethereum address.',
                        }}
                        required
                      />
                    }
                  </div>

                  <div className="form-group">
                    <Input
                      name="recipientAddress"
                      id="title-input"
                      label="Where will the money go after completion?"
                      type="text"
                      value={recipientAddress}
                      placeholder="0x0000000000000000000000000000000000000000"
                      help="Enter an Ethereum address."
                      validations="isEtherAddress"
                      validationErrors={{
                        isEtherAddress: 'Please insert a valid Ethereum address.',
                      }}
                      required
                      disabled={projectId}
                    />
                  </div>

                  {/*
                    <div className="form-group">
                      <DatePickerFormsy
                        name="completionDeadline"
                        label="Until what date is the Milestone achievable?"
                        type="text"
                        value={completionDeadline}
                        changeDate={date => this.changeDate(date)}
                        placeholder="Select a date"
                        help="Select a date"
                        validations="minLength:10"
                        validationErrors={{
                          minLength: 'Please provide a date.',
                        }}
                        required
                      />
                    </div>
                  */}

                  <div className="form-group">
                    <Input
                      name="maxAmount"
                      id="maxamount-input"
                      type="number"
                      label="Maximum amount of &#926; required for this Milestone"
                      value={maxAmount}
                      placeholder="10"
                      validations="greaterThan:0.0099999999999"
                      validationErrors={{
                        greaterThan: 'Minimum value must be at least Ξ 0.1',
                      }}
                      required
                      disabled={projectId}
                    />
                  </div>

                  <div className="form-group row">
                    <div className="col-6">
                      <GoBackButton history={history} />
                    </div>
                    <div className="col-6">
                      <LoaderButton
                        className="btn btn-success pull-right"
                        formNoValidate
                        type="submit"
                        disabled={isSaving || !formIsValid}
                        isLoading={isSaving}
                        loadingText="Saving..."
                      >
                        <span>{this.btnText()}</span>
                      </LoaderButton>
                    </div>
                  </div>
                </Form>

              </div>
                }
            </div>
          </div>
        </div>
      </div>
    );
  }
}

EditMilestone.propTypes = {
  currentUser: PropTypes.instanceOf(User).isRequired,
  history: PropTypes.shape({
    goBack: PropTypes.func.isRequired,
    push: PropTypes.func.isRequired,
  }).isRequired,
  isProposed: PropTypes.bool,
  isNew: PropTypes.bool,
  wallet: PropTypes.instanceOf(GivethWallet).isRequired,
  match: PropTypes.shape({
    params: PropTypes.shape({
      id: PropTypes.string,
      milestoneId: PropTypes.string,
    }).isRequired,
  }).isRequired,
};

EditMilestone.defaultProps = {
  isNew: false,
  isProposed: false,
};

export default EditMilestone;<|MERGE_RESOLUTION|>--- conflicted
+++ resolved
@@ -11,10 +11,18 @@
 import FormsyImageUploader from './../FormsyImageUploader';
 import GoBackButton from '../GoBackButton';
 import {
-  isOwner, displayTransactionError, getRandomWhitelistAddress, getTruncatedText,
+  isOwner,
+  displayTransactionError,
+  getRandomWhitelistAddress,
+  getTruncatedText,
   getGasPrice,
 } from '../../lib/helpers';
-import { isAuthenticated, checkWalletBalance, isInWhitelist, confirmBlockchainTransaction } from '../../lib/middleware';
+import {
+  isAuthenticated,
+  checkWalletBalance,
+  isInWhitelist,
+  confirmBlockchainTransaction,
+} from '../../lib/middleware';
 import getNetwork from '../../lib/blockchain/getNetwork';
 import getWeb3 from '../../lib/blockchain/getWeb3';
 import LoaderButton from '../../components/LoaderButton';
@@ -48,7 +56,9 @@
       description: '',
       image: '',
       maxAmount: '',
-      reviewerAddress: getRandomWhitelistAddress(React.whitelist.reviewerWhitelist).address,
+      reviewerAddress: getRandomWhitelistAddress(
+        React.whitelist.reviewerWhitelist,
+      ).address,
       recipientAddress: '',
       // completionDeadline: '',
       status: 'pending',
@@ -57,26 +67,26 @@
       projectId: undefined,
       hasWhitelist: React.whitelist.reviewerWhitelist.length > 0,
       whitelistReviewerOptions: React.whitelist.reviewerWhitelist.map(r => ({
-          value: r.address,
-          title: (r.name ? r.name : 'Anomynous user') + " - " + r.address
-        }))      
+        value: r.address,
+        title: `${r.name ? r.name : 'Anomynous user'} - ${r.address}`,
+      })),
     };
-
 
     this.submit = this.submit.bind(this);
     this.setImage = this.setImage.bind(this);
   }
-
 
   componentDidMount() {
     isAuthenticated(this.props.currentUser, this.props.wallet)
       .then(() => {
-        if (!this.props.isProposed) checkWalletBalance(this.props.wallet, this.props.history);
+        if (!this.props.isProposed)
+          checkWalletBalance(this.props.wallet, this.props.history);
       })
       .then(() => {
         if (!this.props.isProposed) {
           isInWhitelist(
-            this.props.currentUser, React.whitelist.projectOwnerWhitelist,
+            this.props.currentUser,
+            React.whitelist.projectOwnerWhitelist,
             this.props.history,
           );
         }
@@ -89,26 +99,35 @@
 
         // load a single milestones (when editing)
         if (!this.props.isNew) {
-          feathersClient.service('milestones').find({ query: { _id: this.props.match.params.milestoneId } })
-            .then((resp) => {
-              if (!isOwner(resp.data[0].owner.address, this.props.currentUser)) {
+          feathersClient
+            .service('milestones')
+            .find({ query: { _id: this.props.match.params.milestoneId } })
+            .then(resp => {
+              if (
+                !isOwner(resp.data[0].owner.address, this.props.currentUser)
+              ) {
                 this.props.history.goBack();
               } else {
-                this.setState(Object.assign({}, resp.data[0], {
-                  id: this.props.match.params.milestoneId,
-                  maxAmount: utils.fromWei(resp.data[0].maxAmount),
-                  isLoading: false,
-                  hasError: false,
-                }));
+                this.setState(
+                  Object.assign({}, resp.data[0], {
+                    id: this.props.match.params.milestoneId,
+                    maxAmount: utils.fromWei(resp.data[0].maxAmount),
+                    isLoading: false,
+                    hasError: false,
+                  }),
+                );
               }
             })
             .catch(() =>
               this.setState({
                 isLoading: false,
-              }));
+              }),
+            );
         } else {
-          feathersClient.service('campaigns').get(this.props.match.params.id)
-            .then((campaign) => {
+          feathersClient
+            .service('campaigns')
+            .get(this.props.match.params.id)
+            .then(campaign => {
               if (!campaign.projectId) {
                 this.props.history.goBack();
               } else {
@@ -123,7 +142,7 @@
             });
         }
       })
-      .catch((err) => {
+      .catch(err => {
         if (err === 'noBalance') this.props.history.goBack();
       });
   }
@@ -145,7 +164,7 @@
     };
     let txHash;
 
-    const updateMilestone = (file) => {
+    const updateMilestone = file => {
       const constructedModel = {
         title: model.title,
         description: model.description,
@@ -158,12 +177,17 @@
         campaignReviewerAddress: this.state.campaignReviewerAddress,
         image: file,
         campaignId: this.state.campaignId,
-        status: (this.props.isProposed || this.state.status === 'rejected') ? 'proposed' : this.state.status, // make sure not to change status!
+        status:
+          this.props.isProposed || this.state.status === 'rejected'
+            ? 'proposed'
+            : this.state.status, // make sure not to change status!
       };
 
       if (this.props.isNew) {
-        const createMilestone = (txData) => {
-          feathersClient.service('milestones').create(Object.assign({}, constructedModel, txData))
+        const createMilestone = txData => {
+          feathersClient
+            .service('milestones')
+            .create(Object.assign({}, constructedModel, txData))
             .then(() => afterEmit(true));
         };
 
@@ -174,7 +198,9 @@
             donationCount: 0,
             campaignOwnerAddress: this.state.campaignOwnerAddress,
           });
-          React.toast.info(<p>Your Milestone is being proposed to the Campaign Owner.</p>);
+          React.toast.info(
+            <p>Your Milestone is being proposed to the Campaign Owner.</p>,
+          );
         } else {
           let etherScanUrl;
           Promise.all([getNetwork(), getWeb3(), getGasPrice()])
@@ -184,8 +210,17 @@
               const from = this.props.currentUser.address;
               const recipient = model.recipientAddress;
               new LPPCappedMilestones(web3, network.cappedMilestoneAddress)
-                .addMilestone(model.title, '', constructedModel.maxAmount, this.state.campaignProjectId, recipient, model.reviewerAddress, constructedModel.campaignReviewerAddress, { from, gasPrice })
-                .on('transactionHash', (hash) => {
+                .addMilestone(
+                  model.title,
+                  '',
+                  constructedModel.maxAmount,
+                  this.state.campaignProjectId,
+                  recipient,
+                  model.reviewerAddress,
+                  constructedModel.campaignReviewerAddress,
+                  { from, gasPrice },
+                )
+                .on('transactionHash', hash => {
                   txHash = hash;
                   createMilestone({
                     txHash,
@@ -193,10 +228,32 @@
                     totalDonated: '0',
                     donationCount: '0',
                   });
-                  React.toast.info(<p>Your Milestone is pending....<br /><a href={`${etherScanUrl}tx/${txHash}`} target="_blank" rel="noopener noreferrer">View transaction</a></p>);
+                  React.toast.info(
+                    <p>
+                      Your Milestone is pending....<br />
+                      <a
+                        href={`${etherScanUrl}tx/${txHash}`}
+                        target="_blank"
+                        rel="noopener noreferrer"
+                      >
+                        View transaction
+                      </a>
+                    </p>,
+                  );
                 })
                 .then(() => {
-                  React.toast.success(<p>Your Milestone has been created!<br /><a href={`${etherScanUrl}tx/${txHash}`} target="_blank" rel="noopener noreferrer">View transaction</a></p>);
+                  React.toast.success(
+                    <p>
+                      Your Milestone has been created!<br />
+                      <a
+                        href={`${etherScanUrl}tx/${txHash}`}
+                        target="_blank"
+                        rel="noopener noreferrer"
+                      >
+                        View transaction
+                      </a>
+                    </p>,
+                  );
                 });
             })
             .catch(() => {
@@ -204,20 +261,25 @@
             });
         }
       } else {
-        feathersClient.service('milestones').patch(this.state.id, constructedModel)
+        feathersClient
+          .service('milestones')
+          .patch(this.state.id, constructedModel)
           .then(() => afterEmit());
       }
     };
 
     const saveMilestone = () => {
       if (this.state.uploadNewImage) {
-        feathersClient.service('/uploads').create({ uri: this.state.image }).then(file => updateMilestone(file.url));
+        feathersClient
+          .service('/uploads')
+          .create({ uri: this.state.image })
+          .then(file => updateMilestone(file.url));
       } else {
         updateMilestone();
       }
-    }
-
-    if(this.props.isProposed) {
+    };
+
+    if (this.props.isProposed) {
       React.swal({
         title: 'Propose milestone?',
         text:
@@ -231,13 +293,8 @@
     } else if (this.props.isNew) {
       // Save the Milestone
       confirmBlockchainTransaction(
-<<<<<<< HEAD
-        saveMilestone,
-        () => this.setState({ isSaving: false })
-=======
         () => saveMilestone(),
         () => this.setState({ isSaving: false }),
->>>>>>> bd30a0f6
       );
     } else {
       saveMilestone();
@@ -263,12 +320,19 @@
   render() {
     const { isNew, isProposed, history } = this.props;
     const {
-      isLoading, isSaving, title, description, image, recipientAddress, reviewerAddress,
-<<<<<<< HEAD
-      formIsValid, maxAmount, campaignTitle, hasWhitelist, whitelistReviewerOptions
-=======
-      formIsValid, maxAmount, campaignTitle, hasWhitelist, projectId,
->>>>>>> bd30a0f6
+      isLoading,
+      isSaving,
+      title,
+      description,
+      image,
+      recipientAddress,
+      reviewerAddress,
+      formIsValid,
+      maxAmount,
+      campaignTitle,
+      hasWhitelist,
+      whitelistReviewerOptions,
+      projectId,
     } = this.state;
 
     return (
@@ -276,159 +340,157 @@
         <div className="container-fluid page-layout edit-view">
           <div>
             <div className="col-md-8 m-auto">
-              { isLoading &&
-              <Loader className="fixed" />
-                }
-
-              { !isLoading &&
-              <div>
-                <GoBackButton history={history} />
-
-                <div className="form-header">
-                  { isNew && !isProposed &&
-                  <h3>Add a new milestone</h3>
-                      }
-
-                  { !isNew && !isProposed &&
-                  <h3>Edit milestone {title}</h3>
-                      }
-
-                  { isNew && isProposed &&
-                  <h3>Propose a Milestone</h3>
-                      }
-
-                  <h6>Campaign: <strong>{getTruncatedText(campaignTitle, 100)}</strong></h6>
-
-                  <p>
-                    <i className="fa fa-question-circle" />
-                    A Milestone is a single accomplishment within a project. In the end, all
-                    donations end up in Milestones. Once your Milestone is completed, you can
-                    request a payout.
-                  </p>
-
-                  { isProposed &&
+              {isLoading && <Loader className="fixed" />}
+
+              {!isLoading && (
+                <div>
+                  <GoBackButton history={history} />
+
+                  <div className="form-header">
+                    {isNew && !isProposed && <h3>Add a new milestone</h3>}
+
+                    {!isNew && !isProposed && <h3>Edit milestone {title}</h3>}
+
+                    {isNew && isProposed && <h3>Propose a Milestone</h3>}
+
+                    <h6>
+                      Campaign:{' '}
+                      <strong>{getTruncatedText(campaignTitle, 100)}</strong>
+                    </h6>
+
                     <p>
-                      <i className="fa fa-exclamation-triangle" />
-                      You are proposing a Milestone to the Campaign Owner.
-                      The Campaign Owner can accept or reject your Milestone
+                      <i className="fa fa-question-circle" />
+                      A Milestone is a single accomplishment within a project.
+                      In the end, all donations end up in Milestones. Once your
+                      Milestone is completed, you can request a payout.
                     </p>
-                  }
-                </div>
-
-                <Form
-                  onSubmit={this.submit}
-                  mapping={inputs => ({
-                    title: inputs.title,
-                    description: inputs.description,
-                    reviewerAddress: inputs.reviewerAddress,
-                    recipientAddress: inputs.recipientAddress,
-                    maxAmount: inputs.maxAmount,
-                  })}
-                  onValid={() => this.toggleFormValid(true)}
-                  onInvalid={() => this.toggleFormValid(false)}
-                  layout="vertical"
-                >
-
-                  <Input
-                    name="title"
-                    label="What are you going to accomplish in this Milestone?"
-                    id="title-input"
-                    type="text"
-                    value={title}
-                    placeholder="E.g. buying goods"
-                    help="Describe your Milestone in 1 sentence."
-                    validations="minLength:3"
-                    validationErrors={{
-                      minLength: 'Please provide at least 3 characters.',
-                    }}
-                    required
-                    autoFocus
-                  />
-
-                  <div className="form-group">
-                    <QuillFormsy
-                      name="description"
-                      label="Explain how you are going to do this successfully."
-                      helpText="Make it as extensive as necessary. Your goal is to build trust,
-                        so that people donate Ether to your Campaign. Don't hesitate to add a detailed budget for this Milestone"
-                      value={description}
-                      placeholder="Describe how you're going to execute your Milestone successfully
-                        ..."
-                      onTextChanged={content => this.constructSummary(content)}
+
+                    {isProposed && (
+                      <p>
+                        <i className="fa fa-exclamation-triangle" />
+                        You are proposing a Milestone to the Campaign Owner. The
+                        Campaign Owner can accept or reject your Milestone
+                      </p>
+                    )}
+                  </div>
+
+                  <Form
+                    onSubmit={this.submit}
+                    mapping={inputs => ({
+                      title: inputs.title,
+                      description: inputs.description,
+                      reviewerAddress: inputs.reviewerAddress,
+                      recipientAddress: inputs.recipientAddress,
+                      maxAmount: inputs.maxAmount,
+                    })}
+                    onValid={() => this.toggleFormValid(true)}
+                    onInvalid={() => this.toggleFormValid(false)}
+                    layout="vertical"
+                  >
+                    <Input
+                      name="title"
+                      label="What are you going to accomplish in this Milestone?"
+                      id="title-input"
+                      type="text"
+                      value={title}
+                      placeholder="E.g. buying goods"
+                      help="Describe your Milestone in 1 sentence."
                       validations="minLength:3"
-                      help="Describe your Milestone."
                       validationErrors={{
                         minLength: 'Please provide at least 3 characters.',
                       }}
                       required
+                      autoFocus
                     />
-                  </div>
-
-                  <div className="form-group">
-                    <FormsyImageUploader
-                      setImage={this.setImage}
-                      previewImage={image}
-                      required={isNew}
-                    />
-                  </div>
-
-                  <div className="form-group">
-                    { hasWhitelist &&
-                      <SelectFormsy
-                        name="reviewerAddress"
-                        id="reviewer-select"
-                        label="Select a reviewer"
-                        helpText="Each milestone needs a reviewer who verifies that the milestone is
-                          completed successfully"
-                        value={reviewerAddress}
-                        cta="--- Select a reviewer ---"
-                        options={whitelistReviewerOptions}
-                        validations="isEtherAddress"
+
+                    <div className="form-group">
+                      <QuillFormsy
+                        name="description"
+                        label="Explain how you are going to do this successfully."
+                        helpText="Make it as extensive as necessary. Your goal is to build trust,
+                        so that people donate Ether to your Campaign. Don't hesitate to add a detailed budget for this Milestone"
+                        value={description}
+                        placeholder="Describe how you're going to execute your Milestone successfully
+                        ..."
+                        onTextChanged={content =>
+                          this.constructSummary(content)
+                        }
+                        validations="minLength:3"
+                        help="Describe your Milestone."
                         validationErrors={{
-                          isEtherAddress: 'Please select a reviewer.',
-                        }}
-                        required  
-                        disabled={!isNew && !isProposed}                      
-                      />
-                    } 
-
-                    { !hasWhitelist && 
-                      <Input
-                        name="reviewerAddress"
-                        id="title-input"
-                        label="Each Milestone needs a Reviewer who verifies that the Milestone is
-                          completed successfully"
-                        type="text"
-                        value={reviewerAddress}
-                        placeholder="0x0000000000000000000000000000000000000000"
-                        validations="isEtherAddress"
-                        validationErrors={{
-                          isEtherAddress: 'Please insert a valid Ethereum address.',
+                          minLength: 'Please provide at least 3 characters.',
                         }}
                         required
                       />
-                    }
-                  </div>
-
-                  <div className="form-group">
-                    <Input
-                      name="recipientAddress"
-                      id="title-input"
-                      label="Where will the money go after completion?"
-                      type="text"
-                      value={recipientAddress}
-                      placeholder="0x0000000000000000000000000000000000000000"
-                      help="Enter an Ethereum address."
-                      validations="isEtherAddress"
-                      validationErrors={{
-                        isEtherAddress: 'Please insert a valid Ethereum address.',
-                      }}
-                      required
-                      disabled={projectId}
-                    />
-                  </div>
-
-                  {/*
+                    </div>
+
+                    <div className="form-group">
+                      <FormsyImageUploader
+                        setImage={this.setImage}
+                        previewImage={image}
+                        required={isNew}
+                      />
+                    </div>
+
+                    <div className="form-group">
+                      {hasWhitelist && (
+                        <SelectFormsy
+                          name="reviewerAddress"
+                          id="reviewer-select"
+                          label="Select a reviewer"
+                          helpText="Each milestone needs a reviewer who verifies that the milestone is
+                          completed successfully"
+                          value={reviewerAddress}
+                          cta="--- Select a reviewer ---"
+                          options={whitelistReviewerOptions}
+                          validations="isEtherAddress"
+                          validationErrors={{
+                            isEtherAddress: 'Please select a reviewer.',
+                          }}
+                          required
+                          disabled={!isNew && !isProposed}
+                        />
+                      )}
+
+                      {!hasWhitelist && (
+                        <Input
+                          name="reviewerAddress"
+                          id="title-input"
+                          label="Each Milestone needs a Reviewer who verifies that the Milestone is
+                          completed successfully"
+                          type="text"
+                          value={reviewerAddress}
+                          placeholder="0x0000000000000000000000000000000000000000"
+                          validations="isEtherAddress"
+                          validationErrors={{
+                            isEtherAddress:
+                              'Please insert a valid Ethereum address.',
+                          }}
+                          required
+                        />
+                      )}
+                    </div>
+
+                    <div className="form-group">
+                      <Input
+                        name="recipientAddress"
+                        id="title-input"
+                        label="Where will the money go after completion?"
+                        type="text"
+                        value={recipientAddress}
+                        placeholder="0x0000000000000000000000000000000000000000"
+                        help="Enter an Ethereum address."
+                        validations="isEtherAddress"
+                        validationErrors={{
+                          isEtherAddress:
+                            'Please insert a valid Ethereum address.',
+                        }}
+                        required
+                        disabled={projectId}
+                      />
+                    </div>
+
+                    {/*
                     <div className="form-group">
                       <DatePickerFormsy
                         name="completionDeadline"
@@ -447,44 +509,43 @@
                     </div>
                   */}
 
-                  <div className="form-group">
-                    <Input
-                      name="maxAmount"
-                      id="maxamount-input"
-                      type="number"
-                      label="Maximum amount of &#926; required for this Milestone"
-                      value={maxAmount}
-                      placeholder="10"
-                      validations="greaterThan:0.0099999999999"
-                      validationErrors={{
-                        greaterThan: 'Minimum value must be at least Ξ 0.1',
-                      }}
-                      required
-                      disabled={projectId}
-                    />
-                  </div>
-
-                  <div className="form-group row">
-                    <div className="col-6">
-                      <GoBackButton history={history} />
-                    </div>
-                    <div className="col-6">
-                      <LoaderButton
-                        className="btn btn-success pull-right"
-                        formNoValidate
-                        type="submit"
-                        disabled={isSaving || !formIsValid}
-                        isLoading={isSaving}
-                        loadingText="Saving..."
-                      >
-                        <span>{this.btnText()}</span>
-                      </LoaderButton>
-                    </div>
-                  </div>
-                </Form>
-
-              </div>
-                }
+                    <div className="form-group">
+                      <Input
+                        name="maxAmount"
+                        id="maxamount-input"
+                        type="number"
+                        label="Maximum amount of &#926; required for this Milestone"
+                        value={maxAmount}
+                        placeholder="10"
+                        validations="greaterThan:0.0099999999999"
+                        validationErrors={{
+                          greaterThan: 'Minimum value must be at least Ξ 0.1',
+                        }}
+                        required
+                        disabled={projectId}
+                      />
+                    </div>
+
+                    <div className="form-group row">
+                      <div className="col-6">
+                        <GoBackButton history={history} />
+                      </div>
+                      <div className="col-6">
+                        <LoaderButton
+                          className="btn btn-success pull-right"
+                          formNoValidate
+                          type="submit"
+                          disabled={isSaving || !formIsValid}
+                          isLoading={isSaving}
+                          loadingText="Saving..."
+                        >
+                          <span>{this.btnText()}</span>
+                        </LoaderButton>
+                      </div>
+                    </div>
+                  </Form>
+                </div>
+              )}
             </div>
           </div>
         </div>
