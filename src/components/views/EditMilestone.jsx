--- conflicted
+++ resolved
@@ -505,14 +505,10 @@
               uri: this.state.image,
             })
             .then(file => updateMilestone(file.url))
-<<<<<<< HEAD
             .catch(err => {
               ErrorPopup('Something went wrong when uploading your image. Please try again after refresh.', err);
               this.setState({ isSaving: false })
             });
-=======
-            .catch(() => this.setState({ isSaving: false }));
->>>>>>> 133022be
         } else {
           updateMilestone();
         }
@@ -540,7 +536,6 @@
 
         Promise.all(uploadItemImages)
           .then(() => uploadMilestoneImage())
-<<<<<<< HEAD
           .catch(err => {
             this.setState({ isSaving: false })
             ErrorPopup(
@@ -548,9 +543,6 @@
               err,
             );
           });
-=======
-          .catch(() => this.setState({ isSaving: false }));
->>>>>>> 133022be
       } else {
         uploadMilestoneImage();
       }
