import React, { Component } from 'react';
import PropTypes from 'prop-types';
import { LPPMilestoneFactory } from 'lpp-milestone';
import { utils } from 'web3';

import { Form, Input } from 'formsy-react-components';
import { feathersClient } from './../../lib/feathersClient';
import Loader from './../Loader';
import QuillFormsy from './../QuillFormsy';
import FormsyImageUploader from './../FormsyImageUploader';
import GoBackButton from '../GoBackButton';
import { isOwner, displayTransactionError, getRandomWhitelistAddress, getTruncatedText,
  confirmBlockchainTransaction } from '../../lib/helpers';
import { isAuthenticated, checkWalletBalance, isInWhitelist } from '../../lib/middleware';
import getNetwork from '../../lib/blockchain/getNetwork';
import getWeb3 from '../../lib/blockchain/getWeb3';
import LoaderButton from '../../components/LoaderButton';
// import DatePickerFormsy from './../DatePickerFormsy';
import User from '../../models/User';
import GivethWallet from '../../lib/blockchain/GivethWallet';

/**
 * Create or edit a Milestone
 *
 *  @props
 *    isNew (bool):
 *      If set, component will load an empty model.
 *      If not set, component expects an id param and will load a milestone object from backend
 *
 *  @params
 *    id (string): an id of a milestone object
 */

class EditMilestone extends Component {
  constructor() {
    super();

    this.state = {
      isLoading: true,
      isSaving: false,
      formIsValid: false,

      // milestone model
      title: '',
      description: '',
      image: '',
      maxAmount: '',
      reviewerAddress: getRandomWhitelistAddress(React.whitelist.reviewerWhitelist),
      recipientAddress: '',
      // completionDeadline: '',
      status: 'pending',
      uploadNewImage: false,
      campaignTitle: '',
      hasWhitelist: React.whitelist.reviewerWhitelist.length > 0,
    };

    this.submit = this.submit.bind(this);
    this.setImage = this.setImage.bind(this);
  }


  componentDidMount() {
    console.log(this.props.isProposed);
    isAuthenticated(this.props.currentUser, this.props.wallet)
      .then(() => {
        if (!this.props.isProposed) checkWalletBalance(this.props.wallet, this.props.history);
      })
      .then(() => {
        if (!this.props.isProposed) {
          isInWhitelist(
            this.props.currentUser, React.whitelist.projectOwnerWhitelist,
            this.props.history,
          );
        }
      })
      .then(() => {
        this.setState({
          campaignId: this.props.match.params.id,
          recipientAddress: this.props.currentUser.address,
        });

        // load a single milestones (when editing)
        if (!this.props.isNew) {
          feathersClient.service('milestones').find({ query: { _id: this.props.match.params.milestoneId } })
            .then((resp) => {
              if (!isOwner(resp.data[0].owner.address, this.props.currentUser)) {
                this.props.history.goBack();
              } else {
                this.setState(Object.assign({}, resp.data[0], {
                  id: this.props.match.params.milestoneId,
                  maxAmount: utils.fromWei(resp.data[0].maxAmount),
                  isLoading: false,
                  hasError: false,
                }));
              }
            })
            .catch(() =>
              this.setState({
                isLoading: false,
              }));
        } else {
          feathersClient.service('campaigns').get(this.props.match.params.id)
            .then((campaign) => {
              if (!campaign.projectId) {
                this.props.history.goBack();
              } else {
                this.setState({
                  campaignTitle: campaign.title,
                  campaignProjectId: campaign.projectId,
                  campaignReviewerAddress: campaign.reviewerAddress,
                  campaignOwnerAddress: campaign.ownerAddress,
                  isLoading: false,
                });
              }
            });
        }
      })
      .catch((err) => {
        if (err === 'noBalance') this.props.history.goBack();
      });
  }

  setImage(image) {
    this.setState({ image, uploadNewImage: true });
  }

  // changeDate(moment) {
  //   this.setState({ completionDeadline: moment.format('YYYY/MM/DD') });
  // }

  submit(model) {
    this.setState({ isSaving: true });

    const afterEmit = () => {
      this.setState({ isSaving: false });
      this.props.history.goBack();
    };
    let txHash;

    const updateMilestone = (file) => {
      const constructedModel = {
        title: model.title,
        description: model.description,
        summary: getTruncatedText(this.state.summary, 100),
        maxAmount: utils.toWei(model.maxAmount),
        ownerAddress: this.props.currentUser.address,
        reviewerAddress: model.reviewerAddress,
        recipientAddress: model.recipientAddress,
        // completionDeadline: this.state.completionDeadline,
        campaignReviewerAddress: this.state.campaignReviewerAddress,
        image: file,
        campaignId: this.state.campaignId,
        status: (this.props.isProposed || this.state.status === 'rejected') ? 'proposed' : this.state.status, // make sure not to change status!
      };

      if (this.props.isNew) {
        const createMilestone = (txData) => {
          feathersClient.service('milestones').create(Object.assign({}, constructedModel, txData))
            .then(() => afterEmit(true));
        };

        if (this.props.isProposed) {
          createMilestone({
            pluginAddress: '0x0000000000000000000000000000000000000000',
            totalDonated: '0',
            donationCount: 0,
            campaignOwnerAddress: this.state.campaignOwnerAddress,
          });
          React.toast.info(<p>Your Milestone is being proposed to the Campaign Owner.</p>);
        } else {
          let etherScanUrl;
          Promise.all([getNetwork(), getWeb3()])
            .then(([network, web3]) => {
              const { liquidPledging } = network;
              etherScanUrl = network.txHash;

              const from = this.props.currentUser.address;
              new LPPMilestoneFactory(web3, network.milestoneFactoryAddress)
                .deploy(liquidPledging.$address, model.title, '', this.state.campaignProjectId, model.recipientAddress, constructedModel.maxAmount, model.reviewerAddress, constructedModel.campaignReviewerAddress, { gas: 1500000, from })
                .on('transactionHash', (hash) => {
                  txHash = hash;
                  createMilestone({
                    txHash,
                    pluginAddress: '0x0000000000000000000000000000000000000000',
                    totalDonated: '0',
                    donationCount: '0',
                  });
                  React.toast.info(<p>Your Milestone is pending....<br /><a href={`${etherScanUrl}tx/${txHash}`} target="_blank" rel="noopener noreferrer">View transaction</a></p>);
                })
                .then(() => {
                  React.toast.success(<p>Your Milestone has been created!<br /><a href={`${etherScanUrl}tx/${txHash}`} target="_blank" rel="noopener noreferrer">View transaction</a></p>);
                });
            })
            .catch(() => {
              displayTransactionError(txHash, etherScanUrl);
            });
        }
      } else {
        feathersClient.service('milestones').patch(this.state.id, constructedModel)
          .then(() => afterEmit());
      }
    };

    // Save the Milestone
    confirmBlockchainTransaction(
      () => {
        if (this.state.uploadNewImage) {
          feathersClient.service('/uploads').create({ uri: this.state.image }).then(file => updateMilestone(file.url));
        } else {
          updateMilestone();
        }
      },
      () => this.setState({ isSaving: false }),
    );
  }

  toggleFormValid(state) {
    this.setState({ formIsValid: state });
  }

  constructSummary(text) {
    this.setState({ summary: text });
  }

  render() {
    const { isNew, isProposed, history } = this.props;
    const {
      isLoading, isSaving, title, description, image, recipientAddress, reviewerAddress,
      formIsValid, maxAmount, campaignTitle, hasWhitelist,
    } = this.state;

    return (
      <div id="edit-milestone-view">
        <div className="container-fluid page-layout edit-view">
          <div>
            <div className="col-md-8 m-auto">
              { isLoading &&
              <Loader className="fixed" />
                }

              { !isLoading &&
              <div>
                <GoBackButton history={history} />

                <div className="form-header">
                  { isNew && !isProposed &&
                  <h3>Add a new milestone</h3>
                      }

                  { !isNew && !isProposed &&
                  <h3>Edit milestone {title}</h3>
                      }

                  { isNew && isProposed &&
                  <h3>Propose a Milestone</h3>
                      }

                  <h6>Campaign: <strong>{getTruncatedText(campaignTitle, 100)}</strong></h6>

                  <p>
                    <i className="fa fa-question-circle" />
                    A Milestone is a single accomplishment within a project. In the end, all
                    donations end up in Milestones. Once your Milestone is completed, you can
                    request a payout.
                  </p>

                  { isProposed &&
                    <p>
                      <i className="fa fa-exclamation-triangle" />
                      You are proposing a Milestone to the Campaign Owner.
                      The Campaign Owner can accept or reject your Milestone
                    </p>
                  }
                </div>

                <Form
                  onSubmit={this.submit}
                  mapping={inputs => ({
                    title: inputs.title,
                    description: inputs.description,
                    reviewerAddress: inputs.reviewerAddress,
                    recipientAddress: inputs.recipientAddress,
                    maxAmount: inputs.maxAmount,
                  })}
                  onValid={() => this.toggleFormValid(true)}
                  onInvalid={() => this.toggleFormValid(false)}
                  layout="vertical"
                >

                  <Input
                    name="title"
                    label="What are you going to accomplish in this Milestone?"
                    id="title-input"
                    type="text"
                    value={title}
                    placeholder="E.g. buying goods"
                    help="Describe your Milestone in 1 sentence."
                    validations="minLength:3"
                    validationErrors={{
                      minLength: 'Please provide at least 3 characters.',
                    }}
                    required
                    autoFocus
                  />

                  <div className="form-group">
                    <QuillFormsy
                      name="description"
                      label="Explain how you are going to do this successfully."
                      helpText="Make it as extensive as necessary. Your goal is to build trust,
                        so that people donate Ether to your Campaign. Don't hesitate to add a detailed budget for this Milestone"
                      value={description}
                      placeholder="Describe how you're going to execute your Milestone successfully
                        ..."
                      onTextChanged={content => this.constructSummary(content)}
                      validations="minLength:3"
                      help="Describe your Milestone."
                      validationErrors={{
                        minLength: 'Please provide at least 3 characters.',
                      }}
                      required
                    />
                  </div>

                  <div className="form-group">
                    <FormsyImageUploader
                      setImage={this.setImage}
                      previewImage={image}
                      required={isNew}
                    />
                  </div>

                  <div className="form-group">
                    <Input
                      name="reviewerAddress"
                      id="title-input"
                      label="Each Milestone needs a Reviewer who verifies that the Milestone is
                        completed successfully"
                      type="text"
                      value={reviewerAddress}
                      placeholder="0x0000000000000000000000000000000000000000"
<<<<<<< HEAD
                      help={hasWhitelist ? "The Milestone Reviewer is automatically assigned while Giveth is in beta." : ""}
=======
                      help={hasWhitelist ? 'The milestone reviewer is automatically assigned while Giveth is in beta.' : ''}
>>>>>>> 2f575f6b
                      validations="isEtherAddress"
                      validationErrors={{
                        isEtherAddress: 'Please insert a valid Ethereum address.',
                      }}
                      required
                      disabled={hasWhitelist}
                    />
                  </div>

                  <div className="form-group">
                    <Input
                      name="recipientAddress"
                      id="title-input"
                      label="Where will the money go after completion?"
                      type="text"
                      value={recipientAddress}
                      placeholder="0x0000000000000000000000000000000000000000"
                      help="Enter an Ethereum address."
                      validations="isEtherAddress"
                      validationErrors={{
                        isEtherAddress: 'Please insert a valid Ethereum address.',
                      }}
                      required
                    />
                  </div>

                  {/*
                    <div className="form-group">
                      <DatePickerFormsy
                        name="completionDeadline"
                        label="Until what date is the Milestone achievable?"
                        type="text"
                        value={completionDeadline}
                        changeDate={date => this.changeDate(date)}
                        placeholder="Select a date"
                        help="Select a date"
                        validations="minLength:10"
                        validationErrors={{
                          minLength: 'Please provide a date.',
                        }}
                        required
                      />
                    </div>
                  */}

                  <div className="form-group">
                    <Input
                      name="maxAmount"
                      id="maxamount-input"
                      type="number"
                      label="Maximum amount of &#926; required for this Milestone"
                      value={maxAmount}
                      placeholder="10"
                      validations="greaterThan:0.1"
                      validationErrors={{
                        greaterThan: 'Minimum value must be at least &#926; 0.1',
                      }}
                      required
                    />
                  </div>

                  <div className="form-group row">
                    <div className="col-6">
                      <GoBackButton history={history} />
                    </div>
                    <div className="col-6">
                      <LoaderButton
                        className="btn btn-success pull-right"
                        formNoValidate
                        type="submit"
                        disabled={isSaving || !formIsValid}
                        isLoading={isSaving}
                        loadingText="Saving..."
                      >
                        { isNew && isProposed &&
                          <span>Propose Milestone</span>
                        }

                        { (!isProposed || !isNew) &&
                          <span>Update Milestone</span>
                        }

                      </LoaderButton>
                    </div>
                  </div>
                </Form>

              </div>
                }
            </div>
          </div>
        </div>
      </div>
    );
  }
}

EditMilestone.propTypes = {
  currentUser: PropTypes.instanceOf(User).isRequired,
  history: PropTypes.shape({
    goBack: PropTypes.func.isRequired,
    push: PropTypes.func.isRequired,
  }).isRequired,
  isProposed: PropTypes.bool,
  isNew: PropTypes.bool,
  wallet: PropTypes.instanceOf(GivethWallet).isRequired,
  match: PropTypes.shape({
    params: PropTypes.shape({
      id: PropTypes.string,
      milestoneId: PropTypes.string,
    }).isRequired,
  }).isRequired,
};

EditMilestone.defaultProps = {
  isNew: false,
  isProposed: false,
};

export default EditMilestone;<|MERGE_RESOLUTION|>--- conflicted
+++ resolved
@@ -339,11 +339,7 @@
                       type="text"
                       value={reviewerAddress}
                       placeholder="0x0000000000000000000000000000000000000000"
-<<<<<<< HEAD
                       help={hasWhitelist ? "The Milestone Reviewer is automatically assigned while Giveth is in beta." : ""}
-=======
-                      help={hasWhitelist ? 'The milestone reviewer is automatically assigned while Giveth is in beta.' : ''}
->>>>>>> 2f575f6b
                       validations="isEtherAddress"
                       validationErrors={{
                         isEtherAddress: 'Please insert a valid Ethereum address.',
