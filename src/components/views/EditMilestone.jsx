--- conflicted
+++ resolved
@@ -392,17 +392,10 @@
                       label="What are you going to accomplish in this Milestone?"
                       id="title-input"
                       type="text"
-<<<<<<< HEAD
-                      value={reviewerAddress}
-                      placeholder="0x0000000000000000000000000000000000000000"
-                      help={hasWhitelist ? 'The Milestone Reviewer is automatically assigned while Giveth is in alpha.' : ''}
-                      validations="isEtherAddress"
-=======
                       value={title}
                       placeholder="E.g. buying goods"
                       help="Describe your Milestone in 1 sentence."
                       validations="minLength:3"
->>>>>>> 6ccfbe3d
                       validationErrors={{
                         minLength: 'Please provide at least 3 characters.',
                       }}
