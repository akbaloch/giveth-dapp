import React, { Component } from 'react';
import PropTypes from 'prop-types';
import { utils } from 'web3';
import Toggle from 'react-toggle';
import BigNumber from 'bignumber.js';
import { Form, Input } from 'formsy-react-components';
import { feathersClient, feathersRest } from './../../lib/feathersClient';
import Loader from './../Loader';
import QuillFormsy from './../QuillFormsy';
import SelectFormsy from './../SelectFormsy';
import DatePickerFormsy from './../DatePickerFormsy';
import FormsyImageUploader from './../FormsyImageUploader';
import GoBackButton from '../GoBackButton';
import {
  isOwner,
  getRandomWhitelistAddress,
  getTruncatedText,
  getStartOfDayUTC,
} from '../../lib/helpers';
import { isAuthenticated, checkWalletBalance, isInWhitelist } from '../../lib/middleware';
import getNetwork from '../../lib/blockchain/getNetwork';
import LoaderButton from '../../components/LoaderButton';
import User from '../../models/User';
import GivethWallet from '../../lib/blockchain/GivethWallet';
import MilestoneItem from '../../components/MilestoneItem';
import AddMilestoneItem from '../../components/AddMilestoneItem';
import ErrorPopup from '../ErrorPopup';
import AddMilestoneItemModal from '../../components/AddMilestoneItemModal';
import config from '../../configuration';

BigNumber.config({ DECIMAL_PLACES: 18 });

/**
 * Create or edit a Milestone
 *
 *  @props
 *    isNew (bool):
 *      If set, component will load an empty model.
 *      If not set, component expects an id param and will load a milestone object from backend
 *
 *  @params
 *    id (string): an id of a milestone object
 */
class EditMilestone extends Component {
  constructor(props) {
    super(props);

    this.state = {
      isLoading: true,
      isSaving: false,
      formIsValid: false,

      // milestone model
      title: '',
      description: '',
      image: '',
      maxAmount: new BigNumber(0),
      fiatAmount: new BigNumber(0),
      recipientAddress: '',
      // completionDeadline: '',
      status: 'pending',
      uploadNewImage: false,
      campaignTitle: '',
      projectId: undefined,
      hasWhitelist: React.whitelist.reviewerWhitelist.length > 0,
      whitelistReviewerOptions: React.whitelist.reviewerWhitelist.map(r => ({
        value: r.address,
        title: `${r.name ? r.name : 'Anonymous user'} - ${r.address}`,
      })),
      reviewers: [],
      reviewerAddress:
        React.whitelist.reviewerWhitelist.length > 0
          ? getRandomWhitelistAddress(React.whitelist.reviewerWhitelist).address
          : '',
      items: [],
      itemizeState: false,
      showRecipientAddress: false,
      conversionRates: [],
      currentRate: undefined,
      date: getStartOfDayUTC().subtract(1, 'd'),
      fiatTypes: [
        { value: 'BRL', title: 'BRL' },
        { value: 'CAD', title: 'CAD' },
        { value: 'CHF', title: 'CHF' },
        { value: 'CZK', title: 'CZK' },
        { value: 'ETH', title: 'ETH' },
        { value: 'EUR', title: 'EUR' },
        { value: 'GBP', title: 'GBP' },
        { value: 'MXN', title: 'MXN' },
        { value: 'THB', title: 'THB' },
        { value: 'USD', title: 'USD' },
      ],
      selectedFiatType: 'EUR',
    };
    this.submit = this.submit.bind(this);
    this.setImage = this.setImage.bind(this);
    this.setMaxAmount = this.setMaxAmount.bind(this);
    this.setFiatAmount = this.setFiatAmount.bind(this);
    this.changeSelectedFiat = this.changeSelectedFiat.bind(this);
    this.toggleShowRecipientAddress = this.toggleShowRecipientAddress.bind(this);
  }

  componentDidMount() {
    isAuthenticated(this.props.currentUser, this.props.wallet)
      .then(() => {
        if (!this.props.isProposed) checkWalletBalance(this.props.wallet);
      })
      .then(() => {
        if (!this.props.isProposed) {
          isInWhitelist(this.props.currentUser, React.whitelist.projectOwnerWhitelist);
        }
      })
      .then(() => {
        this.setState({
          campaignId: this.props.match.params.id,
        });

        // load a single milestones (when editing)
        if (!this.props.isNew) {
          feathersClient
            .service('milestones')
            .find({ query: { _id: this.props.match.params.milestoneId } })
            .then(resp => {
              const milestone = resp.data[0];
              const date = getStartOfDayUTC(milestone.date);

              // convert amounts to BigNumbers
              milestone.maxAmount = new BigNumber(milestone.maxAmount);
              milestone.fiatAmount = new BigNumber(milestone.fiatAmount);

              if (
                !(
                  isOwner(milestone.owner.address, this.props.currentUser) ||
                  isOwner(milestone.campaignOwnerAddress, this.props.currentUser)
                )
              ) {
                this.props.history.goBack();
              }
              this.setState(
                Object.assign({}, milestone, {
                  id: this.props.match.params.milestoneId,
                  date,
                  itemizeState: milestone.items && milestone.items.length > 0,
                  selectedFiatType: milestone.selectedFiatType || 'EUR',
                  showRecipientAddress: !!milestone.recipientAddress,
                  campaignTitle: milestone.campaign.title,
                  campaignProjectId: milestone.campaign.projectId,
                  campaignReviewerAddress: milestone.campaign.reviewerAddress,
                  campaignOwnerAddress: milestone.campaign.ownerAddress,
                }),
              );
              return date;
            })
            .then(date => this.getEthConversion(date))
            .then()
            .then(() => {
              if (!this.state.hasWhitelist) this.getReviewers();
            })
            .then(() =>
              this.setState({
                isLoading: false,
              }),
            )
            .catch(err => {
              ErrorPopup(
                'Sadly we were unable to load the requested milestone details. Please try again.',
                err,
              );
            });
        } else {
          feathersClient
            .service('campaigns')
            .get(this.props.match.params.id)
            .then(campaign => {
              if (!campaign.projectId) {
                this.props.history.goBack();
              } else {
                this.setState({
                  campaignTitle: campaign.title,
                  campaignReviewerAddress: campaign.reviewerAddress,
                  campaignOwnerAddress: campaign.ownerAddress,
                });
              }
            })
            .then(() => this.getEthConversion(this.state.date))
            .then(() => {
              if (!this.state.hasWhitelist) this.getReviewers();
            })
            .then(() =>
              this.setState({
                isLoading: false,
              }),
            )
            .catch(err => {
              ErrorPopup(
                'Sadly we were unable to load the campaign in which this milestone was created. Please try again.',
                err,
              );
            });
        }
      })
      .catch(err => {
        // TODO: This is not super user friendly, fix it
        if (err === 'noBalance') this.props.history.goBack();
        else {
          ErrorPopup(
            'Sadly we were unable to load the campaign in which this milestone was created. Please try again.',
            err,
          );
        }
      });
  }

  onAddItem(item) {
    this.addItem(item);
    this.setState({ addMilestoneItemModalVisible: false });
  }

  getReviewers() {
    return feathersClient
      .service('/users')
      .find({
        query: {
          email: { $exists: true },
          $select: ['_id', 'name', 'address'],
        },
      })
      .then(resp =>
        this.setState({
          reviewers: resp.data.map(r => ({
            value: r.address,
            title: `${r.name ? r.name : 'Anonymous user'} - ${r.address}`,
          })),
        }),
      );
  }

  setImage(image) {
    this.setState({ image, uploadNewImage: true });
  }

  setDate(date) {
    this.setState({ date });
    this.getEthConversion(date).then(resp => {
      // update all the input fields
      const rate = resp.rates[this.state.selectedFiatType];

      this.setState({
        currentRate: resp,
        maxAmount: this.state.fiatAmount.div(rate),
      });
    });
  }

  getEthConversion(date) {
    const dtUTC = getStartOfDayUTC(date); // Should not be necessary as the datepicker should provide UTC, but just to be sure
    const timestamp = Math.round(dtUTC.toDate()) / 1000;

    const { conversionRates } = this.state;
    const cachedConversionRate = conversionRates.find(c => c.timestamp === timestamp);

    if (!cachedConversionRate) {
      // we don't have the conversion rate in cache, fetch from feathers
      return feathersClient
        .service('ethconversion')
        .find({ query: { date: dtUTC } })
        .then(resp => {
          this.setState({
            conversionRates: conversionRates.concat(resp),
            maxAmount: this.state.fiatAmount.div(resp.rates[this.state.selectedFiatType]),
            currentRate: resp,
          });

          return resp;
        })
        .catch(err => {
          ErrorPopup(
            'Sadly we were unable to get the exchange rate. Please try again after refresh.',
            err,
          );
        });
    }
    // we have the conversion rate in cache
    return new Promise(resolve => {
      this.setState({ currentRate: cachedConversionRate }, () => resolve(cachedConversionRate));
    });
  }

  setFiatAmount(name, value) {
    const maxAmount = new BigNumber(value || '0');
    const conversionRate = this.state.currentRate.rates[this.state.selectedFiatType];

    if (conversionRate && maxAmount.gte(0)) {
      this.setState({
        fiatAmount: maxAmount.times(conversionRate),
        maxAmount,
      });
    }
  }

  setMaxAmount(name, value) {
    const fiatAmount = new BigNumber(value || '0');
    const conversionRate = this.state.currentRate.rates[this.state.selectedFiatType];
    if (conversionRate && fiatAmount.gte(0)) {
      this.setState({
        maxAmount: fiatAmount.div(conversionRate),
        fiatAmount,
      });
    }
  }

  addItem(item) {
    this.setState({ items: this.state.items.concat(item) });
  }

  btnText() {
    if (this.props.isNew) {
      return this.props.isProposed ? 'Propose Milestone' : 'Create Milestone';
    }

    return 'Update Milestone';
  }

  removeItem(index) {
    const { items } = this.state;
    delete items[index];
    this.setState({ items: items.filter(() => true) });
  }

  mapInputs(inputs) {
    return {
      title: inputs.title,
      description: inputs.description,
      reviewerAddress: inputs.reviewerAddress,
      recipientAddress: inputs.recipientAddress,
      items: this.state.items,
      maxAmount: inputs.maxAmount,
    };
  }

  changeSelectedFiat(fiatType) {
    const conversionRate = this.state.currentRate.rates[fiatType];
    this.setState({
      maxAmount: this.state.fiatAmount.div(conversionRate),
      selectedFiatType: fiatType,
    });
  }

  toggleShowRecipientAddress() {
    this.setState({ showRecipientAddress: !this.state.showRecipientAddress });
  }

  toggleFormValid(state) {
    if (this.state.itemizeState) {
      this.setState({ formIsValid: state && this.state.items.length > 0 });
    } else {
      this.setState({ formIsValid: state });
    }
  }

  submit(model) {
    this.setState({ isSaving: true });

    const afterEmit = () => {
      this.setState({ isSaving: false });
      this.props.history.goBack();
    };
    let txHash;

    const updateMilestone = file => {
      // in itemized mode, we calculate the maxAmount from the items

      if (this.state.itemizeState) {
        model.maxAmount = this.state.items.reduce(
          (accumulator, item) => accumulator.plus(new BigNumber(item.etherAmount)),
          new BigNumber(0),
        );
      } else {
        model.maxAmount = this.state.maxAmount;
      }

      if (!this.state.showRecipientAddress) {
        model.recipientAddress = this.props.currentUser.address;
      }

      const constructedModel = {
        title: model.title,
        description: model.description,
        summary: getTruncatedText(model.description, 100),
        maxAmount: utils.toWei(model.maxAmount.toFixed(18)),
        ownerAddress: this.props.currentUser.address,
        reviewerAddress: model.reviewerAddress,
        recipientAddress: model.recipientAddress,
        // completionDeadline: this.state.completionDeadline,
        campaignReviewerAddress: this.state.campaignReviewerAddress,
        image: file,
        campaignId: this.state.campaignId,
        status:
          this.props.isProposed || this.state.status === 'rejected'
            ? 'proposed'
            : this.state.status, // make sure not to change status!
        items: this.state.itemizeState ? this.state.items : [],
        ethConversionRateTimestamp: this.state.currentRate.timestamp,
        selectedFiatType: this.state.selectedFiatType,
        date: this.state.date,
        fiatAmount: this.state.fiatAmount.toFixed(),
        conversionRate: this.state.currentRate.rates[this.state.selectedFiatType],
      };

      if (this.props.isNew) {
        const createMilestone = (txData, callback) => {
          feathersClient
            .service('milestones')
            .create(Object.assign({}, constructedModel, txData))
            .then(() => {
              afterEmit(true);
              callback();
            })
            .catch(err => {
              this.setState({ isSaving: false });
              ErrorPopup(
                'There has been an issue creating the milestone. Please try again after refresh.',
                err,
              );
            });
        };

        if (this.props.isProposed) {
          createMilestone(
            {
              pluginAddress: '0x0000000000000000000000000000000000000000',
              totalDonated: '0',
              donationCount: 0,
              campaignOwnerAddress: this.state.campaignOwnerAddress,
            },
            () => React.toast.info(<p>Your Milestone is being proposed to the Campaign Owner.</p>),
          );
        } else {
          let etherScanUrl;
          Promise.all([getNetwork()])
            .then(([network]) => {
              etherScanUrl = network.etherscan;

              const from = this.props.currentUser.address;
              const {
                title,
                recipientAddress,
                reviewerAddress,
                campaignReviewerAddress,
                maxAmount,
              } = constructedModel;

              /**
              lppCappedMilestoneFactory params

              string _name,
              string _url,
              uint64 _parentProject,
              address _reviewer,
              address _escapeHatchCaller,
              address _escapeHatchDestination,
              address _recipient,
              address _campaignReviewer,
              address _milestoneManager,
              uint _maxAmount,
              address _acceptedToken,
              uint _reviewTimeoutSeconds
              * */

              network.lppCappedMilestoneFactory
                .newMilestone(
                  title,
                  '',
                  0,
                  reviewerAddress,
                  from,
                  from,
                  recipientAddress,
                  campaignReviewerAddress,
                  from,
                  maxAmount,
                  Object.values(config.tokenAddresses)[0], // TODO make this a form param
                  5 * 24 * 60 * 60, // 5 days in seconds
                  { from, $extraGas: 200000 },
                )
                .on('transactionHash', hash => {
                  txHash = hash;
                  createMilestone(
                    {
                      txHash,
                      pluginAddress: '0x0000000000000000000000000000000000000000',
                      totalDonated: '0',
                      donationCount: '0',
                    },
                    () =>
                      React.toast.info(
                        <p>
                          Your Milestone is pending....<br />
                          <a
                            href={`${etherScanUrl}tx/${txHash}`}
                            target="_blank"
                            rel="noopener noreferrer"
                          >
                            View transaction
                          </a>
                        </p>,
                      ),
                  );
                })
                .then(() => {
                  React.toast.success(
                    <p>
                      Your Milestone has been created!<br />
                      <a
                        href={`${etherScanUrl}tx/${txHash}`}
                        target="_blank"
                        rel="noopener noreferrer"
                      >
                        View transaction
                      </a>
                    </p>,
                  );
                });
            })
<<<<<<< HEAD
            .catch(() => {
              this.setState({ isSaving: false });
=======
            .catch(err => {
              if (txHash && err.message && err.message.includes('unknown transaction')) return; // bug in web3 seems to constantly fail due to this error, but the tx is correct
>>>>>>> b5fe51f9
              ErrorPopup(
                'Something went wrong with the transaction. Is your wallet unlocked?',
                `${etherScanUrl}tx/${txHash}`,
              );
            });
        }
      } else {
        feathersClient
          .service('milestones')
          .patch(this.state.id, constructedModel)
          .then(() => {
            React.toast.success(
              <p>
                Your Milestone has been updated!<br />
              </p>,
            );

            afterEmit();
          });
      }
    };

    const saveMilestone = () => {
      const uploadMilestoneImage = () => {
        if (this.state.uploadNewImage) {
          feathersRest
            .service('uploads')
            .create({
              uri: this.state.image,
            })
            .then(file => updateMilestone(file.url))
            .catch(err => {
              ErrorPopup(
                'Something went wrong when uploading your image. Please try again after refresh.',
                err,
              );
              this.setState({ isSaving: false });
            });
        } else {
          updateMilestone();
        }
      };

      if (this.state.itemizeState && this.props.isNew) {
        // upload all the item images
        const uploadItemImages = [];
        this.state.items.forEach(item => {
          if (item.image) {
            uploadItemImages.push(
              new Promise((resolve, reject) => {
                feathersRest
                  .service('uploads')
                  .create({ uri: item.image })
                  .then(file => {
                    item.image = file.url;
                    resolve('done');
                  })
                  .catch(() => reject(new Error('could not upload item image')));
              }),
            );
          }
        });

        Promise.all(uploadItemImages)
          .then(() => uploadMilestoneImage())
          .catch(err => {
            this.setState({ isSaving: false });
            ErrorPopup(
              'There has been an issue uploading one of the proof items. Please refresh the page and try again.',
              err,
            );
          });
      } else {
        uploadMilestoneImage();
      }
    };

    if (this.props.isProposed) {
      React.swal({
        title: 'Propose milestone?',
        text:
          'The milestone will be proposed to the campaign owner and he or she might approve or reject your milestone.',
        icon: 'warning',
        dangerMode: true,
        buttons: ['Cancel', 'Yes, propose'],
      }).then(isConfirmed => {
        if (isConfirmed) saveMilestone();
      });
    } else {
      saveMilestone();
    }
  }

  toggleAddMilestoneItemModal() {
    this.setState({
      addMilestoneItemModalVisible: !this.state.addMilestoneItemModalVisible,
    });
  }

  toggleItemize() {
    this.setState({ itemizeState: !this.state.itemizeState });
  }

  render() {
    const { isNew, isProposed, history } = this.props;
    const {
      isLoading,
      isSaving,
      title,
      description,
      image,
      recipientAddress,
      reviewerAddress,
      formIsValid,
      maxAmount,
      campaignTitle,
      hasWhitelist,
      whitelistReviewerOptions,
      projectId,
      items,
      itemizeState,
      fiatAmount,
      date,
      selectedFiatType,
      fiatTypes,
      currentRate,
      reviewers,
    } = this.state;

    return (
      <div id="edit-milestone-view">
        <div className="container-fluid page-layout edit-view">
          <div>
            <div className="col-md-8 m-auto">
              {isLoading && <Loader className="fixed" />}

              {!isLoading && (
                <div>
                  <GoBackButton history={history} />

                  <div className="form-header">
                    {isNew && !isProposed && <h3>Add a new milestone</h3>}

                    {!isNew && !isProposed && <h3>Edit milestone {title}</h3>}

                    {isNew && isProposed && <h3>Propose a Milestone</h3>}

                    <h6>
                      Campaign: <strong>{getTruncatedText(campaignTitle, 100)}</strong>
                    </h6>

                    <p>
                      <i className="fa fa-question-circle" />
                      A Milestone is a single accomplishment within a project. In the end, all
                      donations end up in Milestones. Once your Milestone is completed, you can
                      request a payout.
                    </p>

                    {isProposed && (
                      <p>
                        <i className="fa fa-exclamation-triangle" />
                        You are proposing a Milestone to the Campaign Owner. The Campaign Owner can
                        accept or reject your Milestone
                      </p>
                    )}
                  </div>

                  <Form
                    onSubmit={this.submit}
                    mapping={inputs => this.mapInputs(inputs)}
                    onValid={() => this.toggleFormValid(true)}
                    onInvalid={() => this.toggleFormValid(false)}
                    layout="vertical"
                  >
                    <Input
                      name="title"
                      label="What are you going to accomplish in this Milestone?"
                      id="title-input"
                      type="text"
                      value={title}
                      placeholder="E.g. buying goods"
                      help="Describe your Milestone in 1 sentence."
                      validations="minLength:3"
                      validationErrors={{
                        minLength: 'Please provide at least 3 characters.',
                      }}
                      required
                      autoFocus
                    />

                    <div className="form-group">
                      <QuillFormsy
                        name="description"
                        label="Explain how you are going to do this successfully."
                        helpText="Make it as extensive as necessary. Your goal is to build trust,
                        so that people donate Ether to your Campaign. Don't hesitate to add a detailed budget for this Milestone"
                        value={description}
                        placeholder="Describe how you're going to execute your Milestone successfully
                        ..."
                        onTextChanged={content => this.constructSummary(content)}
                        validations="minLength:3"
                        help="Describe your Milestone."
                        validationErrors={{
                          minLength: 'Please provide at least 3 characters.',
                        }}
                        required
                      />
                    </div>

                    <div className="form-group">
                      <FormsyImageUploader
                        setImage={this.setImage}
                        previewImage={image}
                        required={isNew}
                      />
                    </div>

                    <div className="form-group">
                      {hasWhitelist && (
                        <SelectFormsy
                          name="reviewerAddress"
                          id="reviewer-select"
                          label="Select a reviewer"
                          helpText="Each milestone needs a reviewer who verifies that the milestone is
                          completed successfully"
                          value={reviewerAddress}
                          cta="--- Select a reviewer ---"
                          options={whitelistReviewerOptions}
                          validations="isEtherAddress"
                          validationErrors={{
                            isEtherAddress: 'Please select a reviewer.',
                          }}
                          required
                          disabled={!isNew && !isProposed}
                        />
                      )}

                      {!hasWhitelist && (
                        <SelectFormsy
                          name="reviewerAddress"
                          id="reviewer-select"
                          label="Select a reviewer"
                          helpText="Each milestone needs a reviewer who verifies that the milestone is
                          completed successfully"
                          value={reviewerAddress}
                          cta="--- Select a reviewer ---"
                          options={reviewers}
                          validations="isEtherAddress"
                          validationErrors={{
                            isEtherAddress: 'Please select a reviewer.',
                          }}
                          required
                          disabled={!isNew && !isProposed}
                        />
                      )}
                    </div>
                    <div className="label">
                      Where will the money go after completion?{' '}
                      {this.state.showRecipientAddress ? '*' : ''}
                    </div>
                    <div className="react-toggle-container">
                      <Toggle
                        id="show-recipient-address"
                        defaultChecked={this.state.showRecipientAddress}
                        onChange={() => this.toggleShowRecipientAddress()}
                        disabled={!isNew && !isProposed}
                      />
                      <div className="label">Recipient address is different from my address</div>
                    </div>
                    {this.state.showRecipientAddress && (
                      <div className="form-group recipient-address-container">
                        <Input
                          name="recipientAddress"
                          id="title-input"
                          type="text"
                          value={recipientAddress}
                          placeholder="0x0000000000000000000000000000000000000000"
                          help="Enter an Ethereum address."
                          validations="isEtherAddress"
                          validationErrors={{
                            isEtherAddress: 'Please insert a valid Ethereum address.',
                          }}
                          required={this.state.showRecipientAddress}
                          disabled={projectId}
                        />
                      </div>
                    )}
                    {!this.state.showRecipientAddress && (
                      <div>
                        <br />
                        <br />
                      </div>
                    )}

                    <div className="react-toggle-container">
                      <Toggle
                        id="itemize-state"
                        defaultChecked={this.state.itemizeState}
                        onChange={() => this.toggleItemize()}
                        disabled={!isNew && !isProposed}
                      />
                      <span className="label">Add multiple expenses, invoices or items</span>
                    </div>

                    {!itemizeState ? (
                      <div className="card milestone-items-card">
                        <div className="card-body">
                          <div className="form-group row">
                            <div className="col-12">
                              <DatePickerFormsy
                                name="date"
                                type="text"
                                value={date}
                                startDate={date}
                                label="Milestone date"
                                changeDate={dt => this.setDate(dt)}
                                placeholder="Select a date"
                                help="Select a date"
                                validations="isMoment"
                                validationErrors={{
                                  isMoment: 'Please provide a date.',
                                }}
                                required={!itemizeState}
                                disabled={projectId}
                              />
                            </div>
                          </div>

                          <div className="form-group row">
                            <div className="col-4">
                              <Input
                                name="fiatAmount"
                                min="0"
                                id="fiatamount-input"
                                type="number"
                                label="Maximum amount in fiat"
                                value={fiatAmount}
                                placeholder="10"
                                validations="greaterEqualTo:1"
                                validationErrors={{
                                  greaterEqualTo: 'Minimum value must be at least 1',
                                }}
                                disabled={projectId}
                                onChange={this.setMaxAmount}
                              />
                            </div>

                            <div className="col-4">
                              <SelectFormsy
                                name="fiatType"
                                label="Currency"
                                value={selectedFiatType}
                                options={fiatTypes}
                                onChange={this.changeSelectedFiat}
                                helpText={`1 Eth = ${
                                  currentRate.rates[selectedFiatType]
                                } ${selectedFiatType}`}
                                disabled={projectId}
                                required
                              />
                            </div>

                            <div className="col-4">
                              <Input
                                name="maxAmount"
                                min="0"
                                id="maxamount-input"
                                type="number"
                                label="Maximum amount in ETH"
                                value={maxAmount}
                                placeholder="10"
                                validations="greaterEqualTo:0.01"
                                validationErrors={{
                                  greaterEqualTo: 'Minimum value must be at least 0.01 ETH',
                                }}
                                required
                                disabled={projectId}
                                onChange={this.setFiatAmount}
                              />
                            </div>
                          </div>
                        </div>
                      </div>
                    ) : (
                      <div className="form-group row dashboard-table-view">
                        <div className="col-12">
                          <div className="card milestone-items-card">
                            <div className="card-body">
                              {items.length > 0 && (
                                <div className="table-container">
                                  <table className="table table-responsive table-striped table-hover">
                                    <thead>
                                      <tr>
                                        <th className="td-item-date">Date</th>
                                        <th className="td-item-description">Description</th>
                                        <th className="td-item-amount-fiat">Amount Fiat</th>
                                        <th className="td-item-fiat-amount">Amount Ether</th>
                                        <th className="td-item-file-upload">Attached proof</th>
                                        <th className="td-item-action" />
                                      </tr>
                                    </thead>
                                    <tbody>
                                      {items.map((item, i) => (
                                        <MilestoneItem
                                          name={`milestoneItem-${i}`}
                                          index={i}
                                          item={item}
                                          removeItem={() => this.removeItem(i)}
                                          isEditMode={isNew || isProposed}
                                        />
                                      ))}
                                    </tbody>
                                  </table>
                                </div>
                              )}

                              {items.length > 0 &&
                                (isNew || isProposed) && (
                                  <AddMilestoneItem
                                    onClick={() => this.toggleAddMilestoneItemModal()}
                                  />
                                )}

                              {items.length === 0 &&
                                (isNew || isProposed) && (
                                  <div className="text-center">
                                    <p>
                                      Add you first item now. This can be an expense, invoice or
                                      anything else that needs to be paid.
                                    </p>
                                    <AddMilestoneItem
                                      onClick={() => this.toggleAddMilestoneItemModal()}
                                    />
                                  </div>
                                )}
                            </div>
                          </div>
                        </div>
                      </div>
                    )}

                    <div className="form-group row">
                      <div className="col-6">
                        <GoBackButton history={history} />
                      </div>
                      <div className="col-6">
                        <LoaderButton
                          className="btn btn-success pull-right"
                          formNoValidate
                          type="submit"
                          disabled={isSaving || !formIsValid}
                          isLoading={isSaving}
                          loadingText="Saving..."
                        >
                          <span>{this.btnText()}</span>
                        </LoaderButton>
                      </div>
                    </div>
                  </Form>
                </div>
              )}
            </div>
          </div>
        </div>
        <AddMilestoneItemModal
          visible={this.state.addMilestoneItemModalVisible}
          onClose={() => this.toggleAddMilestoneItemModal()}
          getEthConversion={d => this.getEthConversion(d)}
          onAddItem={item => this.onAddItem(item)}
          fiatTypes={fiatTypes}
        />
      </div>
    );
  }
}

EditMilestone.propTypes = {
  currentUser: PropTypes.instanceOf(User).isRequired,
  history: PropTypes.shape({
    goBack: PropTypes.func.isRequired,
    push: PropTypes.func.isRequired,
  }).isRequired,
  isProposed: PropTypes.bool,
  isNew: PropTypes.bool,
  wallet: PropTypes.instanceOf(GivethWallet).isRequired,
  match: PropTypes.shape({
    params: PropTypes.shape({
      id: PropTypes.string,
      milestoneId: PropTypes.string,
    }).isRequired,
  }).isRequired,
};

EditMilestone.defaultProps = {
  isNew: false,
  isProposed: false,
};

export default EditMilestone;<|MERGE_RESOLUTION|>--- conflicted
+++ resolved
@@ -522,13 +522,9 @@
                   );
                 });
             })
-<<<<<<< HEAD
-            .catch(() => {
-              this.setState({ isSaving: false });
-=======
             .catch(err => {
               if (txHash && err.message && err.message.includes('unknown transaction')) return; // bug in web3 seems to constantly fail due to this error, but the tx is correct
->>>>>>> b5fe51f9
+              this.setState({ isSaving: false });
               ErrorPopup(
                 'Something went wrong with the transaction. Is your wallet unlocked?',
                 `${etherScanUrl}tx/${txHash}`,
