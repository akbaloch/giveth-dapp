import React, { Component } from 'react';
import PropTypes from 'prop-types';
import { LPPCappedMilestones } from 'lpp-capped-milestone-token';
import { utils } from 'web3';
import Toggle from 'react-toggle';
import BigNumber from 'bignumber.js';
import { Form, Input } from 'formsy-react-components';
import { feathersClient, feathersRest } from './../../lib/feathersClient';
import Loader from './../Loader';
import QuillFormsy from './../QuillFormsy';
import SelectFormsy from './../SelectFormsy';
import DatePickerFormsy from './../DatePickerFormsy';
import FormsyImageUploader from './../FormsyImageUploader';
import GoBackButton from '../GoBackButton';
import {
  isOwner,
  getRandomWhitelistAddress,
  getTruncatedText,
  getGasPrice,
  getStartOfDayUTC,
} from '../../lib/helpers';
import {
  isAuthenticated,
  checkWalletBalance,
  isInWhitelist,
  confirmBlockchainTransaction,
} from '../../lib/middleware';
import getNetwork from '../../lib/blockchain/getNetwork';
import getWeb3 from '../../lib/blockchain/getWeb3';
import LoaderButton from '../../components/LoaderButton';
import User from '../../models/User';
import GivethWallet from '../../lib/blockchain/GivethWallet';
import MilestoneItem from '../../components/MilestoneItem';
import AddMilestoneItem from '../../components/AddMilestoneItem';
<<<<<<< HEAD
import ErrorPopup from '../ErrorPopup';
=======
import AddMilestoneItemModal from '../../components/AddMilestoneItemModal';
>>>>>>> 20b90f53

BigNumber.config({ DECIMAL_PLACES: 18 });

/**
 * Create or edit a Milestone
 *
 *  @props
 *    isNew (bool):
 *      If set, component will load an empty model.
 *      If not set, component expects an id param and will load a milestone object from backend
 *
 *  @params
 *    id (string): an id of a milestone object
 */
class EditMilestone extends Component {
  constructor(props) {
    super(props);

    this.state = {
      isLoading: true,
      isSaving: false,
      formIsValid: false,

      // milestone model
      title: '',
      description: '',
      image: '',
      maxAmount: new BigNumber(0),
      fiatAmount: new BigNumber(0),
      recipientAddress: '',
      // completionDeadline: '',
      status: 'pending',
      uploadNewImage: false,
      campaignTitle: '',
      projectId: undefined,
      hasWhitelist: React.whitelist.reviewerWhitelist.length > 0,
      whitelistReviewerOptions: React.whitelist.reviewerWhitelist.map(r => ({
        value: r.address,
        title: `${r.name ? r.name : 'Anonymous user'} - ${r.address}`,
      })),
      reviewers: [],
      reviewerAddress:
        React.whitelist.reviewerWhitelist.length > 0
          ? getRandomWhitelistAddress(React.whitelist.reviewerWhitelist).address
          : '',
      items: [],
      itemizeState: false,
      showRecipientAddress: false,
      conversionRates: [],
      currentRate: undefined,
      date: getStartOfDayUTC().subtract(1, 'd'),
      fiatTypes: [
        { value: 'USD', title: 'USD' },
        { value: 'EUR', title: 'EUR' },
        { value: 'GBP', title: 'GBP' },
        { value: 'CHF', title: 'CHF' },
        { value: 'MXN', title: 'MXN' },
        { value: 'THB', title: 'THB' },
        { value: 'BRL', title: 'BRL' },
        { value: 'CZK', title: 'CZK' },
        { value: 'ETH', title: 'ETH' },
      ],
      selectedFiatType: 'EUR',
    };
    this.submit = this.submit.bind(this);
    this.setImage = this.setImage.bind(this);
    this.setMaxAmount = this.setMaxAmount.bind(this);
    this.setFiatAmount = this.setFiatAmount.bind(this);
    this.changeSelectedFiat = this.changeSelectedFiat.bind(this);
    this.toggleShowRecipientAddress = this.toggleShowRecipientAddress.bind(this);
  }

  componentDidMount() {
    isAuthenticated(this.props.currentUser, this.props.wallet)
      .then(() => {
        if (!this.props.isProposed) checkWalletBalance(this.props.wallet);
      })
      .then(() => {
        if (!this.props.isProposed) {
          isInWhitelist(this.props.currentUser, React.whitelist.projectOwnerWhitelist);
        }
      })
      .then(() => {
        this.setState({
          campaignId: this.props.match.params.id,
        });

        // load a single milestones (when editing)
        if (!this.props.isNew) {
          feathersClient
            .service('milestones')
            .find({ query: { _id: this.props.match.params.milestoneId } })
            .then(resp => {
              const milestone = resp.data[0];
              const date = getStartOfDayUTC(milestone.date);

              // convert amounts to BigNumbers
              milestone.maxAmount = new BigNumber(milestone.maxAmount);
              milestone.fiatAmount = new BigNumber(milestone.fiatAmount);

              if (!isOwner(milestone.owner.address, this.props.currentUser)) {
                this.props.history.goBack();
              }
              this.setState(
                Object.assign({}, milestone, {
                  id: this.props.match.params.milestoneId,
                  date,
                  itemizeState: milestone.items && milestone.items.length > 0,
                  selectedFiatType: milestone.selectedFiatType || 'EUR',
                }),
              );
              return date;
            })
            .then(date => this.getEthConversion(date))
            .then(() => {
              if (!this.state.hasWhitelist) this.getReviewers();
            })
            .then(() =>
              this.setState({
                isLoading: false,
              }),
            )
            .catch(err => {
              ErrorPopup(
                'Sadly we were unable to load the requested milestone details. Please try again.',
                err,
              );
            });
        } else {
          feathersClient
            .service('campaigns')
            .get(this.props.match.params.id)
            .then(campaign => {
              if (!campaign.projectId) {
                this.props.history.goBack();
              } else {
                this.setState({
                  campaignTitle: campaign.title,
                  campaignProjectId: campaign.projectId,
                  campaignReviewerAddress: campaign.reviewerAddress,
                  campaignOwnerAddress: campaign.ownerAddress,
                });
              }
            })
            .then(() => this.getEthConversion(this.state.date))
            .then(() => {
              if (!this.state.hasWhitelist) this.getReviewers();
            })
            .then(() =>
              this.setState({
                isLoading: false,
              }),
            )
            .catch(err => {
              ErrorPopup(
                'Sadly we were unable to load the campaign in which this milestone was created. Please try again.',
                err,
              );
            });
        }
      })
      .catch(err => {
        // TODO: This is not super user friendly, fix it
        if (err === 'noBalance') this.props.history.goBack();
        else {
          ErrorPopup(
            'Sadly we were unable to load the campaign in which this milestone was created. Please try again.',
            err,
          );
        }
      });
  }

  onAddItem(item) {
    this.addItem(item);
    this.setState({ addMilestoneItemModalVisible: false });
  }

  getReviewers() {
    return feathersClient
      .service('/users')
      .find({
        query: {
          email: { $exists: true },
          $select: ['_id', 'name', 'address'],
        },
      })
      .then(resp =>
        this.setState({
          reviewers: resp.data.map(r => ({
            value: r.address,
            title: `${r.name ? r.name : 'Anonymous user'} - ${r.address}`,
          })),
        }),
      );
  }

<<<<<<< HEAD
  setImage(image) {
    this.setState({ image, uploadNewImage: true });
  }

  setDate(date) {
    this.setState({ date });
    this.getEthConversion(date).then(resp => {
      // update all the input fields
      const rate = resp.rates[this.state.selectedFiatType];

      this.setState({
        currentRate: resp,
        maxAmount: this.state.fiatAmount.div(rate),
      });
    });
  }

=======
>>>>>>> 20b90f53
  getEthConversion(date) {
    const dtUTC = getStartOfDayUTC(date); // Should not be necessary as the datepicker should provide UTC, but just to be sure
    const timestamp = Math.round(dtUTC.toDate()) / 1000;

    const { conversionRates } = this.state;
    const cachedConversionRate = conversionRates.find(c => c.timestamp === timestamp);

    if (!cachedConversionRate) {
      // we don't have the conversion rate in cache, fetch from feathers
      return feathersClient
        .service('ethconversion')
        .find({ query: { date: dtUTC } })
        .then(resp => {
          this.setState({
            conversionRates: conversionRates.concat(resp),
            maxAmount: this.state.fiatAmount.div(resp.rates[this.state.selectedFiatType]),
            currentRate: resp,
          });

          return resp;
        })
        .catch(err => {
          ErrorPopup(
            'Sadly we were unable to get the exchange rate. Please try again after refresh.',
            err,
          );
        });
    }
    // we have the conversion rate in cache
    return new Promise(resolve => {
      this.setState({ currentRate: cachedConversionRate }, () => resolve(cachedConversionRate));
    });
  }

  setDate(date) {
    this.setState({ date });
    this.getEthConversion(date).then(resp => {
      console.log(resp);
      // update all the input fields
      const rate = resp.rates[this.state.selectedFiatType];

      this.setState({
        currentRate: resp,
        maxAmount: this.state.fiatAmount.div(rate),
      });
    });
  }

  setFiatAmount(name, value) {
    const maxAmount = new BigNumber(value || '0');
    const conversionRate = this.state.currentRate.rates[this.state.selectedFiatType];

    if (conversionRate && maxAmount.gte(0)) {
      this.setState({
        fiatAmount: maxAmount.times(conversionRate),
        maxAmount,
      });
    }
  }

  setImage(image) {
    this.setState({ image, uploadNewImage: true });
  }

  setMaxAmount(name, value) {
    const fiatAmount = new BigNumber(value || '0');
    const conversionRate = this.state.currentRate.rates[this.state.selectedFiatType];
    if (conversionRate && fiatAmount.gte(0)) {
      this.setState({
        maxAmount: fiatAmount.div(conversionRate),
        fiatAmount,
      });
    }
  }

  addItem(item) {
    this.setState({ items: this.state.items.concat(item) });
  }

  btnText() {
    if (this.props.isNew) {
      return this.props.isProposed ? 'Propose Milestone' : 'Create Milestone';
    }

    return 'Update Milestone';
  }

  removeItem(index) {
    const { items } = this.state;
    delete items[index];
    this.setState({ items: items.filter(() => true) });
  }

  mapInputs(inputs) {
    return {
      title: inputs.title,
      description: inputs.description,
      reviewerAddress: inputs.reviewerAddress,
      recipientAddress: inputs.recipientAddress,
      items: this.state.items,
      maxAmount: inputs.maxAmount,
    };
  }

  changeSelectedFiat(fiatType) {
    const conversionRate = this.state.currentRate.rates[fiatType];
    this.setState({
      maxAmount: this.state.fiatAmount.div(conversionRate),
      selectedFiatType: fiatType,
    });
  }

  toggleShowRecipientAddress() {
    this.setState({ showRecipientAddress: !this.state.showRecipientAddress });
  }

  toggleFormValid(state) {
    if (this.state.itemizeState) {
      this.setState({ formIsValid: state && this.state.items.length > 0 });
    } else {
      this.setState({ formIsValid: state });
    }
  }

  submit(model) {
    this.setState({ isSaving: true });

    const afterEmit = () => {
      this.setState({ isSaving: false });
      this.props.history.goBack();
    };
    let txHash;

    const updateMilestone = file => {
      // in itemized mode, we calculate the maxAmount from the items

      if (this.state.itemizeState) {
        model.maxAmount = this.state.items.reduce(
          (accumulator, item) => accumulator.plus(new BigNumber(item.etherAmount)),
          new BigNumber(0),
        );
      } else {
        model.maxAmount = this.state.maxAmount;
      }

      if (!this.state.showRecipientAddress) {
        model.recipientAddress = this.props.currentUser.address;
      }

      const constructedModel = {
        title: model.title,
        description: model.description,
        summary: getTruncatedText(model.description, 100),
        maxAmount: utils.toWei(model.maxAmount.toFixed(18)),
        ownerAddress: this.props.currentUser.address,
        reviewerAddress: model.reviewerAddress,
        recipientAddress: model.recipientAddress,
        // completionDeadline: this.state.completionDeadline,
        campaignReviewerAddress: this.state.campaignReviewerAddress,
        image: file,
        campaignId: this.state.campaignId,
        status:
          this.props.isProposed || this.state.status === 'rejected'
            ? 'proposed'
            : this.state.status, // make sure not to change status!
        items: this.state.itemizeState ? this.state.items : [],
        ethConversionRateTimestamp: this.state.currentRate.timestamp,
        selectedFiatType: this.state.selectedFiatType,
        date: this.state.date,
        fiatAmount: this.state.fiatAmount.toFixed(),
        conversionRate: this.state.currentRate.rates[this.state.selectedFiatType],
      };

      if (this.props.isNew) {
        const createMilestone = (txData, callback) => {
          feathersClient
            .service('milestones')
            .create(Object.assign({}, constructedModel, txData))
            .then(() => {
              afterEmit(true);
              callback();
            })
            .catch(err => {
              this.setState({ isSaving: false });
              ErrorPopup(
                'There has been an issue creating the milestone. Please try again after refresh.',
                err,
              );
            });
        };

        if (this.props.isProposed) {
          createMilestone(
            {
              pluginAddress: '0x0000000000000000000000000000000000000000',
              totalDonated: '0',
              donationCount: 0,
              campaignOwnerAddress: this.state.campaignOwnerAddress,
            },
            () => React.toast.info(<p>Your Milestone is being proposed to the Campaign Owner.</p>),
          );
        } else {
          let etherScanUrl;
          Promise.all([getNetwork(), getWeb3(), getGasPrice()])
            .then(([network, web3, gasPrice]) => {
              etherScanUrl = network.etherscan;

              const from = this.props.currentUser.address;
              const recipient = model.recipientAddress;
              new LPPCappedMilestones(web3, network.cappedMilestoneAddress)
                .addMilestone(
                  model.title,
                  '',
                  constructedModel.maxAmount,
                  this.state.campaignProjectId,
                  recipient,
                  model.reviewerAddress,
                  constructedModel.campaignReviewerAddress,
                  { from, gasPrice },
                )
                .on('transactionHash', hash => {
                  txHash = hash;
                  createMilestone(
                    {
                      txHash,
                      pluginAddress: '0x0000000000000000000000000000000000000000',
                      totalDonated: '0',
                      donationCount: '0',
                    },
                    () =>
                      React.toast.info(
                        <p>
                          Your Milestone is pending....<br />
                          <a
                            href={`${etherScanUrl}tx/${txHash}`}
                            target="_blank"
                            rel="noopener noreferrer"
                          >
                            View transaction
                          </a>
                        </p>,
                      ),
                  );
                })
                .then(() => {
                  React.toast.success(
                    <p>
                      Your Milestone has been created!<br />
                      <a
                        href={`${etherScanUrl}tx/${txHash}`}
                        target="_blank"
                        rel="noopener noreferrer"
                      >
                        View transaction
                      </a>
                    </p>,
                  );
                });
            })
            .catch(() => {
              ErrorPopup(
                'Something went wrong with the transaction. Is your wallet unlocked?',
                `${etherScanUrl}tx/${txHash}`,
              );
            });
        }
      } else {
        feathersClient
          .service('milestones')
          .patch(this.state.id, constructedModel)
          .then(() => {
            React.toast.success(
              <p>
                Your Milestone has been updated!<br />
              </p>,
            );

            afterEmit();
          });
      }
    };

    const saveMilestone = () => {
      const uploadMilestoneImage = () => {
        if (this.state.uploadNewImage) {
          feathersRest
            .service('uploads')
            .create({
              uri: this.state.image,
            })
            .then(file => updateMilestone(file.url))
            .catch(err => {
              ErrorPopup(
                'Something went wrong when uploading your image. Please try again after refresh.',
                err,
              );
              this.setState({ isSaving: false });
            });
        } else {
          updateMilestone();
        }
      };

      if (this.state.itemizeState && this.props.isNew) {
        // upload all the item images
        const uploadItemImages = [];
        this.state.items.forEach(item => {
          if (item.image) {
            uploadItemImages.push(
              new Promise((resolve, reject) => {
                feathersRest
                  .service('uploads')
                  .create({ uri: item.image })
                  .then(file => {
                    item.image = file.url;
                    resolve('done');
                  })
                  .catch(() => reject(new Error('could not upload item image')));
              }),
            );
          }
        });

        Promise.all(uploadItemImages)
          .then(() => uploadMilestoneImage())
          .catch(err => {
            this.setState({ isSaving: false });
            ErrorPopup(
              'There has been an issue uploading one of the proof items. Please refresh the page and try again.',
              err,
            );
          });
      } else {
        uploadMilestoneImage();
      }
    };

    if (this.props.isProposed) {
      React.swal({
        title: 'Propose milestone?',
        text:
          'The milestone will be proposed to the campaign owner and he or she might approve or reject your milestone.',
        icon: 'warning',
        dangerMode: true,
        buttons: ['Cancel', 'Yes, propose'],
      }).then(isConfirmed => {
        if (isConfirmed) saveMilestone();
      });
    } else if (this.props.isNew) {
      // Save the Milestone
      confirmBlockchainTransaction(() => saveMilestone(), () => this.setState({ isSaving: false }));
    } else {
      saveMilestone();
    }
  }

  toggleAddMilestoneItemModal() {
    this.setState({
      addMilestoneItemModalVisible: !this.state.addMilestoneItemModalVisible,
    });
  }

  toggleItemize() {
    this.setState({ itemizeState: !this.state.itemizeState });
  }

  render() {
    const { isNew, isProposed, history } = this.props;
    const {
      isLoading,
      isSaving,
      title,
      description,
      image,
      recipientAddress,
      reviewerAddress,
      formIsValid,
      maxAmount,
      campaignTitle,
      hasWhitelist,
      whitelistReviewerOptions,
      projectId,
      items,
      itemizeState,
      fiatAmount,
      date,
      selectedFiatType,
      fiatTypes,
      currentRate,
      reviewers,
    } = this.state;

    return (
      <div id="edit-milestone-view">
        <div className="container-fluid page-layout edit-view">
          <div>
            <div className="col-md-8 m-auto">
              {isLoading && <Loader className="fixed" />}

              {!isLoading && (
                <div>
                  <GoBackButton history={history} />

                  <div className="form-header">
                    {isNew && !isProposed && <h3>Add a new milestone</h3>}

                    {!isNew && !isProposed && <h3>Edit milestone {title}</h3>}

                    {isNew && isProposed && <h3>Propose a Milestone</h3>}

                    <h6>
                      Campaign: <strong>{getTruncatedText(campaignTitle, 100)}</strong>
                    </h6>

                    <p>
                      <i className="fa fa-question-circle" />
                      A Milestone is a single accomplishment within a project. In the end, all
                      donations end up in Milestones. Once your Milestone is completed, you can
                      request a payout.
                    </p>

                    {isProposed && (
                      <p>
                        <i className="fa fa-exclamation-triangle" />
                        You are proposing a Milestone to the Campaign Owner. The Campaign Owner can
                        accept or reject your Milestone
                      </p>
                    )}
                  </div>

                  <Form
                    onSubmit={this.submit}
                    mapping={inputs => this.mapInputs(inputs)}
                    onValid={() => this.toggleFormValid(true)}
                    onInvalid={() => this.toggleFormValid(false)}
                    layout="vertical"
                  >
                    <Input
                      name="title"
                      label="What are you going to accomplish in this Milestone?"
                      id="title-input"
                      type="text"
                      value={title}
                      placeholder="E.g. buying goods"
                      help="Describe your Milestone in 1 sentence."
                      validations="minLength:3"
                      validationErrors={{
                        minLength: 'Please provide at least 3 characters.',
                      }}
                      required
                      autoFocus
                    />

                    <div className="form-group">
                      <QuillFormsy
                        name="description"
                        label="Explain how you are going to do this successfully."
                        helpText="Make it as extensive as necessary. Your goal is to build trust,
                        so that people donate Ether to your Campaign. Don't hesitate to add a detailed budget for this Milestone"
                        value={description}
                        placeholder="Describe how you're going to execute your Milestone successfully
                        ..."
                        onTextChanged={content => this.constructSummary(content)}
                        validations="minLength:3"
                        help="Describe your Milestone."
                        validationErrors={{
                          minLength: 'Please provide at least 3 characters.',
                        }}
                        required
                      />
                    </div>

                    <div className="form-group">
                      <FormsyImageUploader
                        setImage={this.setImage}
                        previewImage={image}
                        required={isNew}
                      />
                    </div>

                    <div className="form-group">
                      {hasWhitelist && (
                        <SelectFormsy
                          name="reviewerAddress"
                          id="reviewer-select"
                          label="Select a reviewer"
                          helpText="Each milestone needs a reviewer who verifies that the milestone is
                          completed successfully"
                          value={reviewerAddress}
                          cta="--- Select a reviewer ---"
                          options={whitelistReviewerOptions}
                          validations="isEtherAddress"
                          validationErrors={{
                            isEtherAddress: 'Please select a reviewer.',
                          }}
                          required
                          disabled={!isNew && !isProposed}
                        />
                      )}

                      {!hasWhitelist && (
                        <SelectFormsy
                          name="reviewerAddress"
                          id="reviewer-select"
                          label="Select a reviewer"
                          helpText="Each milestone needs a reviewer who verifies that the milestone is
                          completed successfully"
                          value={reviewerAddress}
                          cta="--- Select a reviewer ---"
                          options={reviewers}
                          validations="isEtherAddress"
                          validationErrors={{
                            isEtherAddress: 'Please select a reviewer.',
                          }}
                          required
                          disabled={!isNew && !isProposed}
                        />
                      )}
                    </div>
                    <div className="label">
                      Where will the money go after completion?{' '}
                      {this.state.showRecipientAddress ? '*' : ''}
                    </div>
                    <div className="react-toggle-container">
                      <Toggle
                        id="show-recipient-address"
                        defaultChecked={this.state.showRecipientAddress}
                        onChange={() => this.toggleShowRecipientAddress()}
                        disabled={!isNew && !isProposed}
                      />
                      <div className="label">Recipient address is different from my address</div>
                    </div>
                    {this.state.showRecipientAddress && (
                      <div className="form-group recipient-address-container">
                        <Input
                          name="recipientAddress"
                          id="title-input"
                          type="text"
                          value={recipientAddress}
                          placeholder="0x0000000000000000000000000000000000000000"
                          help="Enter an Ethereum address."
                          validations="isEtherAddress"
                          validationErrors={{
                            isEtherAddress: 'Please insert a valid Ethereum address.',
                          }}
                          required={this.state.showRecipientAddress}
                          disabled={projectId}
                        />
                      </div>
                    )}
                    {!this.state.showRecipientAddress && (
                      <div>
                        <br />
                        <br />
                      </div>
                    )}

                    <div className="react-toggle-container">
                      <Toggle
                        id="itemize-state"
                        defaultChecked={this.state.itemizeState}
                        onChange={() => this.toggleItemize()}
                        disabled={!isNew && !isProposed}
                      />
                      <span className="label">Add multiple expenses, invoices or items</span>
                    </div>

                    {!itemizeState ? (
                      <div className="card milestone-items-card">
                        <div className="card-body">
                          <div className="form-group row">
                            <div className="col-12">
                              <DatePickerFormsy
                                name="date"
                                type="text"
                                value={date}
                                startDate={date}
                                label="Milestone date"
                                changeDate={dt => this.setDate(dt)}
                                placeholder="Select a date"
                                help="Select a date"
                                validations="isMoment"
                                validationErrors={{
                                  isMoment: 'Please provide a date.',
                                }}
                                required={!itemizeState}
                                disabled={projectId}
                              />
                            </div>
                          </div>

                          <div className="form-group row">
                            <div className="col-4">
                              <Input
                                name="fiatAmount"
                                min="0"
                                id="fiatamount-input"
                                type="number"
                                label="Maximum amount in fiat"
                                value={fiatAmount}
                                placeholder="10"
                                validations="greaterEqualTo:1"
                                validationErrors={{
                                  greaterEqualTo: 'Minimum value must be at least 1',
                                }}
                                disabled={projectId}
                                onChange={this.setMaxAmount}
                              />
                            </div>

                            <div className="col-4">
                              <SelectFormsy
                                name="fiatType"
                                label="Currency"
                                value={selectedFiatType}
                                options={fiatTypes}
                                onChange={this.changeSelectedFiat}
                                helpText={`1 Eth = ${
                                  currentRate.rates[selectedFiatType]
                                } ${selectedFiatType}`}
                                disabled={projectId}
                                required
                              />
                            </div>

                            <div className="col-4">
                              <Input
                                name="maxAmount"
                                min="0"
                                id="maxamount-input"
                                type="number"
                                label="Maximum amount in ETH"
                                value={maxAmount}
                                placeholder="10"
                                validations="greaterEqualTo:0.01"
                                validationErrors={{
                                  greaterEqualTo: 'Minimum value must be at least 0.01 ETH',
                                }}
                                required
                                disabled={projectId}
                                onChange={this.setFiatAmount}
                              />
                            </div>
                          </div>
                        </div>
                      </div>
                    ) : (
                      <div className="form-group row dashboard-table-view">
                        <div className="col-12">
                          <div className="card milestone-items-card">
                            <div className="card-body">
                              {items.length > 0 && (
                                <div className="table-container">
                                  <table className="table table-responsive table-striped table-hover">
                                    <thead>
                                      <tr>
                                        <th className="td-item-date">Date</th>
                                        <th className="td-item-description">Description</th>
                                        <th className="td-item-amount-fiat">Amount Fiat</th>
                                        <th className="td-item-fiat-amount">Amount Ether</th>
                                        <th className="td-item-file-upload">Attached proof</th>
                                        <th className="td-item-action" />
                                      </tr>
                                    </thead>
                                    <tbody>
                                      {items.map((item, i) => (
                                        <MilestoneItem
                                          name={`milestoneItem-${i}`}
                                          index={i}
                                          item={item}
                                          removeItem={() => this.removeItem(i)}
                                          isEditMode={isNew || isProposed}
                                        />
                                      ))}
                                    </tbody>
                                  </table>
                                </div>
                              )}

                              {items.length > 0 &&
                                (isNew || isProposed) && (
                                  <AddMilestoneItem
                                    onClick={() => this.toggleAddMilestoneItemModal()}
                                  />
                                )}

                              {items.length === 0 &&
                                (isNew || isProposed) && (
                                  <div className="text-center">
                                    <p>
                                      Add you first item now. This can be an expense, invoice or
                                      anything else that needs to be paid.
                                    </p>
                                    <AddMilestoneItem
                                      onClick={() => this.toggleAddMilestoneItemModal()}
                                    />
                                  </div>
                                )}
                            </div>
                          </div>
                        </div>
                      </div>
                    )}

                    <div className="form-group row">
                      <div className="col-6">
                        <GoBackButton history={history} />
                      </div>
                      <div className="col-6">
                        <LoaderButton
                          className="btn btn-success pull-right"
                          formNoValidate
                          type="submit"
                          disabled={isSaving || !formIsValid}
                          isLoading={isSaving}
                          loadingText="Saving..."
                        >
                          <span>{this.btnText()}</span>
                        </LoaderButton>
                      </div>
                    </div>
                  </Form>
                </div>
              )}
            </div>
          </div>
        </div>
        <AddMilestoneItemModal
          visible={this.state.addMilestoneItemModalVisible}
          onClose={() => this.toggleAddMilestoneItemModal()}
          getEthConversion={d => this.getEthConversion(d)}
          onAddItem={item => this.onAddItem(item)}
          fiatTypes={fiatTypes}
        />
      </div>
    );
  }
}

EditMilestone.propTypes = {
  currentUser: PropTypes.instanceOf(User).isRequired,
  history: PropTypes.shape({
    goBack: PropTypes.func.isRequired,
    push: PropTypes.func.isRequired,
  }).isRequired,
  isProposed: PropTypes.bool,
  isNew: PropTypes.bool,
  wallet: PropTypes.instanceOf(GivethWallet).isRequired,
  match: PropTypes.shape({
    params: PropTypes.shape({
      id: PropTypes.string,
      milestoneId: PropTypes.string,
    }).isRequired,
  }).isRequired,
};

EditMilestone.defaultProps = {
  isNew: false,
  isProposed: false,
};

export default EditMilestone;<|MERGE_RESOLUTION|>--- conflicted
+++ resolved
@@ -32,11 +32,8 @@
 import GivethWallet from '../../lib/blockchain/GivethWallet';
 import MilestoneItem from '../../components/MilestoneItem';
 import AddMilestoneItem from '../../components/AddMilestoneItem';
-<<<<<<< HEAD
 import ErrorPopup from '../ErrorPopup';
-=======
 import AddMilestoneItemModal from '../../components/AddMilestoneItemModal';
->>>>>>> 20b90f53
 
 BigNumber.config({ DECIMAL_PLACES: 18 });
 
@@ -234,7 +231,6 @@
       );
   }
 
-<<<<<<< HEAD
   setImage(image) {
     this.setState({ image, uploadNewImage: true });
   }
@@ -252,8 +248,6 @@
     });
   }
 
-=======
->>>>>>> 20b90f53
   getEthConversion(date) {
     const dtUTC = getStartOfDayUTC(date); // Should not be necessary as the datepicker should provide UTC, but just to be sure
     const timestamp = Math.round(dtUTC.toDate()) / 1000;
@@ -288,20 +282,6 @@
     });
   }
 
-  setDate(date) {
-    this.setState({ date });
-    this.getEthConversion(date).then(resp => {
-      console.log(resp);
-      // update all the input fields
-      const rate = resp.rates[this.state.selectedFiatType];
-
-      this.setState({
-        currentRate: resp,
-        maxAmount: this.state.fiatAmount.div(rate),
-      });
-    });
-  }
-
   setFiatAmount(name, value) {
     const maxAmount = new BigNumber(value || '0');
     const conversionRate = this.state.currentRate.rates[this.state.selectedFiatType];
@@ -312,10 +292,6 @@
         maxAmount,
       });
     }
-  }
-
-  setImage(image) {
-    this.setState({ image, uploadNewImage: true });
   }
 
   setMaxAmount(name, value) {
