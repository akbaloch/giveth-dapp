import React, { Component } from 'react';
import PropTypes from 'prop-types';
import { LPPCappedMilestones } from 'lpp-capped-milestone-token';
import { utils } from 'web3';

import { Form, Input } from 'formsy-react-components';
import { feathersClient } from './../../lib/feathersClient';
import Loader from './../Loader';
import QuillFormsy from './../QuillFormsy';
import SelectFormsy from './../SelectFormsy';
import DatePickerFormsy from './../DatePickerFormsy';

import FormsyImageUploader from './../FormsyImageUploader';
import GoBackButton from '../GoBackButton';
import {
  isOwner,
  displayTransactionError,
  getRandomWhitelistAddress,
  getTruncatedText,
  getGasPrice,
} from '../../lib/helpers';
import {
  isAuthenticated,
  checkWalletBalance,
  isInWhitelist,
  confirmBlockchainTransaction,
} from '../../lib/middleware';
import getNetwork from '../../lib/blockchain/getNetwork';
import getWeb3 from '../../lib/blockchain/getWeb3';
import LoaderButton from '../../components/LoaderButton';
import User from '../../models/User';
import GivethWallet from '../../lib/blockchain/GivethWallet';
import MilestoneItem from '../../components/MilestoneItem';
import moment from 'moment';

import Toggle from 'react-toggle'
import AddMilestoneItem from '../../components/AddMilestoneItem';

/**
 * Create or edit a Milestone
 *
 *  @props
 *    isNew (bool):
 *      If set, component will load an empty model.
 *      If not set, component expects an id param and will load a milestone object from backend
 *
 *  @params
 *    id (string): an id of a milestone object
 */

class EditMilestone extends Component {
  constructor() {
    super(); 

    this.state = {
      isLoading: true,
      isSaving: false,
      formIsValid: false,

      // milestone model
      title: '',
      description: '',
      image: '',
      maxAmount: '',
<<<<<<< HEAD
      fiatAmount: 10,
      reviewerAddress: getRandomWhitelistAddress(
        React.whitelist.reviewerWhitelist,
      ).address,
=======
      reviewerAddress: getRandomWhitelistAddress(React.whitelist.reviewerWhitelist).address,
>>>>>>> e8850de4
      recipientAddress: '',
      // completionDeadline: '',
      status: 'pending',
      uploadNewImage: false,
      campaignTitle: '',
      projectId: undefined,
      hasWhitelist: React.whitelist.reviewerWhitelist.length > 0,
      whitelistReviewerOptions: React.whitelist.reviewerWhitelist.map(r => ({
        value: r.address,
        title: `${r.name ? r.name : 'Anonymous user'} - ${r.address}`,
      })),
      items: [],
      itemizeState: false,
      conversionRates: [],
      currentRate: undefined,
      date: moment(),
      fiatTypes: [
        {value: 'USD', title: 'USD'},
        {value: 'EUR', title: 'EUR'},
        {value: 'GBP', title: 'GBP'},
        {value: 'CHF', title: 'CHF'},
        {value: 'MXN', title: 'MXN'},
        {value: 'THB', title: 'THB'}
      ], 
      selectedFiatType: 'EUR',
    };

    this.submit = this.submit.bind(this);
    this.setImage = this.setImage.bind(this);
    this.setMaxAmount = this.setMaxAmount.bind(this);
    this.setFiatAmount = this.setFiatAmount.bind(this);
    this.changeSelectedFiat = this.changeSelectedFiat.bind(this);
  }

  componentDidMount() {
    isAuthenticated(this.props.currentUser, this.props.wallet)
      .then(() => {
        if (!this.props.isProposed) checkWalletBalance(this.props.wallet, this.props.history);
      })
      .then(() => {
        if (!this.props.isProposed) {
          isInWhitelist(this.props.currentUser, React.whitelist.projectOwnerWhitelist);
        }
      })
      .then(() => {
        this.setState({
          campaignId: this.props.match.params.id,
          recipientAddress: this.props.currentUser.address,
        });

        // load a single milestones (when editing)
        if (!this.props.isNew) {
          feathersClient
            .service('milestones')
            .find({ query: { _id: this.props.match.params.milestoneId } })
            .then(resp => {
<<<<<<< HEAD
              const milestone = resp.data[0];
              const date = milestone.date ? moment(milestone.date) : moment();
              
              if (
                !isOwner(milestone.owner.address, this.props.currentUser)
              ) {
=======
              if (!isOwner(resp.data[0].owner.address, this.props.currentUser)) {
>>>>>>> e8850de4
                this.props.history.goBack();
              } 
              else {
                this.setState(
                  Object.assign({}, milestone, {
                    id: this.props.match.params.milestoneId,
                    maxAmount: utils.fromWei(milestone.maxAmount),
                    date: date,
                    itemizeState: milestone.items && milestone.items.length > 0,
                    selectedFiatType: milestone.selectedFiatType || "EUR"
                  })
                );
                return(date)
              }
            })
            .then((date) => 
              this.getEthConversion(date)
            )
            .then(() =>
              this.setState({
                hasError: false,
                isLoading: false
              })
            )
            .catch((e) => console.error(e))             
        } else {
          feathersClient
            .service('campaigns')
            .get(this.props.match.params.id)
            .then(campaign => {
              if (!campaign.projectId) {
                this.props.history.goBack();
              } else {
                this.setState({
                  campaignTitle: campaign.title,
                  campaignProjectId: campaign.projectId,
                  campaignReviewerAddress: campaign.reviewerAddress,
                  campaignOwnerAddress: campaign.ownerAddress,
                });
              }
            })
            .then(() => 
              this.getEthConversion(this.state.date)
            ) 
            .then(() =>
              this.setState({
                hasError: false,
                isLoading: false
              })
            )
            .catch((e) => console.log(e))             
        }
      })     
      .catch(err => {
        console.log('err', err);
        if (err === 'noBalance') this.props.history.goBack();
      });
  }

  setImage(image) {
    this.setState({ image, uploadNewImage: true });
  }

  setDate(moment) {
    this.setState({ date: moment });
    this.getEthConversion(moment).then((resp) => {
      // update all the input fields
      const rate = resp.rates[this.state.selectedFiatType];
      
      this.setState({ 
        currentRate: resp,
        maxAmount: this.state.fiatAmount / rate
      })
    });
  }

  submit(model) {
    this.setState({ isSaving: true });

    const afterEmit = () => {
      this.setState({ isSaving: false });
      this.props.history.goBack();
    };
    let txHash;

    const updateMilestone = file => {
      // in itemized mode, we calculate the maxAmount from the items

      if(this.state.itemizeState) {
        model.maxAmount = 0;
        this.state.items.forEach((item) => model.maxAmount += parseFloat(item.etherAmount));
      }

      console.log(model);

      const constructedModel = {
        title: model.title,
        description: model.description,
        summary: getTruncatedText(this.state.summary, 100),
        maxAmount: utils.toWei(model.maxAmount.toFixed(18)),
        ownerAddress: this.props.currentUser.address,
        reviewerAddress: model.reviewerAddress,
        recipientAddress: model.recipientAddress,
        // completionDeadline: this.state.completionDeadline,
        campaignReviewerAddress: this.state.campaignReviewerAddress,
        image: file,
        campaignId: this.state.campaignId,
        status:
          this.props.isProposed || this.state.status === 'rejected'
            ? 'proposed'
            : this.state.status, // make sure not to change status!
        items: this.state.itemizeState ? this.state.items : [],
        ethConversionRateTimestamp: this.state.currentRate.timestamp,
        selectedFiatType: this.state.selectedFiatType,
        date: this.state.date,
        fiatAmount: this.state.fiatAmount,
        conversionRate: this.state.currentRate.rates[this.state.selectedFiatType]
      };

      if (this.props.isNew) {
        const createMilestone = (txData, callback) => {
          feathersClient
            .service('milestones')
            .create(Object.assign({}, constructedModel, txData))
            .then(() => {
              afterEmit(true);
              callback()
            })
            .catch((err) => {
              console.log(err);
              this.setState({ isSaving: false})
              React.swal({
                title: 'Oh no!',
                content: "Something went wrong, please try again or contact support.",
                icon: 'error',
              });              
            })
        };

        if (this.props.isProposed) {
          createMilestone({
            pluginAddress: '0x0000000000000000000000000000000000000000',
            totalDonated: '0',
            donationCount: 0,
            campaignOwnerAddress: this.state.campaignOwnerAddress,
<<<<<<< HEAD
          }, () =>
            React.toast.info(
              <p>Your Milestone is being proposed to the Campaign Owner.</p>,
            )
          )
=======
          });
          React.toast.info(<p>Your Milestone is being proposed to the Campaign Owner.</p>);
>>>>>>> e8850de4
        } else {
          let etherScanUrl;
          Promise.all([getNetwork(), getWeb3(), getGasPrice()])
            .then(([network, web3, gasPrice]) => {
              etherScanUrl = network.txHash;

              const from = this.props.currentUser.address;
              const recipient = model.recipientAddress;
              new LPPCappedMilestones(web3, network.cappedMilestoneAddress)
                .addMilestone(
                  model.title,
                  '',
                  constructedModel.maxAmount,
                  this.state.campaignProjectId,
                  recipient,
                  model.reviewerAddress,
                  constructedModel.campaignReviewerAddress,
                  { from, gasPrice },
                )
                .on('transactionHash', hash => {
                  txHash = hash;
                  createMilestone({
                    txHash,
                    pluginAddress: '0x0000000000000000000000000000000000000000',
                    totalDonated: '0',
                    donationCount: '0',
                  }, () =>
                    React.toast.info(
                      <p>
                        Your Milestone is pending....<br />
                        <a
                          href={`${etherScanUrl}tx/${txHash}`}
                          target="_blank"
                          rel="noopener noreferrer"
                        >
                          View transaction
                        </a>
                      </p>,
                    )
                  )
                })
                .then(() => {
                  React.toast.success(
                    <p>
                      Your Milestone has been created!<br />
                      <a
                        href={`${etherScanUrl}tx/${txHash}`}
                        target="_blank"
                        rel="noopener noreferrer"
                      >
                        View transaction
                      </a>
                    </p>,
                  );
                });
            })
            .catch(() => {
              displayTransactionError(txHash, etherScanUrl);
            });
        }
      } else {
        feathersClient
          .service('milestones')
          .patch(this.state.id, constructedModel)
          .then(() => {
            React.toast.success(
              <p>
                Your Milestone has been updated!<br />
              </p>
            );

            afterEmit()
          });
      }
    };

    const saveMilestone = () => {

      const uploadMilestoneImage = () => {
        if (this.state.uploadNewImage) {
          feathersClient
            .service('/uploads')
            .create({ uri: this.state.image })
            .then(file => updateMilestone(file.url));
        } else {
          updateMilestone();
        }      
      }

      if(this.state.itemizeState) {
        // upload all the item images
        const uploadItemImages = new Promise((resolve, reject) => 
          this.state.items.forEach((item, index) => {
            if(item.image) {
              feathersClient
                .service('/uploads')
                .create({ uri: item.image })
                .then((file) => {
                  item.image = file.url;
                  if(index === 0) resolve('done');
                })
            } else {
              if(index === 0) resolve('done');
            }
          })
        );
        
        uploadItemImages.then(() => uploadMilestoneImage());

      } else {
        uploadMilestoneImage();
      }
    };

    if (this.props.isProposed) {
      React.swal({
        title: 'Propose milestone?',
        text:
          'The milestone will be proposed to the campaign owner and he or she might approve or reject your milestone.',
        icon: 'warning',
        dangerMode: true,
        buttons: ['Cancel', 'Yes, propose'],
      }).then(isConfirmed => {
        if (isConfirmed) saveMilestone();
      });
    } else if (this.props.isNew) {
      // Save the Milestone
      confirmBlockchainTransaction(() => saveMilestone(), () => this.setState({ isSaving: false }));
    } else {
      saveMilestone();
    }
  }

  toggleFormValid(state) {
    if(this.state.itemizeState) {
      this.setState({ formIsValid: state && this.state.items.length > 0 });
    } else {
      this.setState({ formIsValid: state });
    }
  }

  constructSummary(text) {
    this.setState({ summary: text });
  }

  btnText() {
    if (this.props.isNew) {
      return this.props.isProposed ? 'Propose Milestone' : 'Create Milestone';
    }

    return 'Update Milestone';
  }

  addItem(item) {
    this.setState({ items: this.state.items.concat(item)});
  }

  removeItem(index) {
    let items = this.state.items;
    delete items[index];
    this.setState({ items: items.filter(x => true) });
  }

  mapInputs(inputs) {
    return {
      title: inputs.title,
      description: inputs.description,
      reviewerAddress: inputs.reviewerAddress,
      recipientAddress: inputs.recipientAddress,
      items: this.state.items,
      maxAmount: inputs.maxAmount    
    }
  }

  toggleItemize () {
    this.setState({ itemizeState: !this.state.itemizeState })
  }

  getEthConversion (date) {
    console.log('getting rate for date', moment(date).toDate())
    // generate utc timestamp, set at start of day
    const utcDate = moment(date).toDate().setUTCHours(0,0,0,0);
    const timestamp = Math.round(utcDate) / 1000; 

    const conversionRates = this.state.conversionRates;
    const cachedConversionRate = conversionRates.find((c) => c.timestamp === timestamp);

    if(!cachedConversionRate) {
      // we don't have the conversion rate in cache, fetch from feathers
      return feathersClient
        .service('ethconversion')
        .find({query: { date: date }})
        .then(resp => {
          
          this.setState({ 
            conversionRates: conversionRates.concat(resp),
            maxAmount: this.state.fiatAmount / resp.rates[this.state.selectedFiatType],
            currentRate: resp 
          })            

          return resp;
        }) 
        .catch((e) => console.error(e))  
    } else {  
      // we have the conversion rate in cache
      return new Promise((resolve, reject) => {
        this.setState(
          { currentRate: cachedConversionRate }, 
          () => resolve(cachedConversionRate)
        );
      });
    }
  }

  setMaxAmount(e) {
    const fiatAmount = parseFloat(this.refs.fiatAmount.getValue())
    const conversionRate = this.state.currentRate.rates[this.state.selectedFiatType];
    console.log(fiatAmount, conversionRate)
    if(conversionRate && fiatAmount >= 0) {
      this.setState({ 
        maxAmount: fiatAmount / conversionRate,
        fiatAmount: fiatAmount
      })
    }
  }

  setFiatAmount(e) {
    const maxAmount = parseFloat(this.refs.maxAmount.getValue())
    const conversionRate = this.state.currentRate.rates[this.state.selectedFiatType];

    if(conversionRate && maxAmount >= 0) {
      this.setState({ 
        fiatAmount: maxAmount * conversionRate,
        maxAmount: maxAmount
      })
    }
  } 

  changeSelectedFiat(fiatType) {
    const conversionRate = this.state.currentRate.rates[fiatType];
    this.setState({ 
      maxAmount: this.state.fiatAmount / conversionRate,
      selectedFiatType: fiatType
    })    
  }  

  render() {
    const { isNew, isProposed, history } = this.props;
    const {
      isLoading,
      isSaving,
      title,
      description,
      image,
      recipientAddress,
      reviewerAddress,
      formIsValid,
      maxAmount,
      campaignTitle,
      hasWhitelist,
      whitelistReviewerOptions,
      projectId,
      items,
      itemizeState,
      fiatAmount,
      date,
      selectedFiatType,
      fiatTypes,
      currentRate
    } = this.state;

    return (
      <div id="edit-milestone-view">
        <div className="container-fluid page-layout edit-view">
          <div>
            <div className="col-md-8 m-auto">
              {isLoading && <Loader className="fixed" />}

              {!isLoading && (
                <div>
                  <GoBackButton history={history} />

                  <div className="form-header">
                    {isNew && !isProposed && <h3>Add a new milestone</h3>}

                    {!isNew && !isProposed && <h3>Edit milestone {title}</h3>}

                    {isNew && isProposed && <h3>Propose a Milestone</h3>}

                    <h6>
                      Campaign: <strong>{getTruncatedText(campaignTitle, 100)}</strong>
                    </h6>

                    <p>
                      <i className="fa fa-question-circle" />
                      A Milestone is a single accomplishment within a project. In the end, all
                      donations end up in Milestones. Once your Milestone is completed, you can
                      request a payout.
                    </p>

                    {isProposed && (
                      <p>
                        <i className="fa fa-exclamation-triangle" />
                        You are proposing a Milestone to the Campaign Owner. The Campaign Owner can
                        accept or reject your Milestone
                      </p>
                    )}
                  </div>

                  <Form
                    onSubmit={this.submit}
                    mapping={inputs => this.mapInputs(inputs)}
                    onValid={() => this.toggleFormValid(true)}
                    onInvalid={() => this.toggleFormValid(false)}
                    layout="vertical"
                  >
                    <Input
                      name="title"
                      label="What are you going to accomplish in this Milestone?"
                      id="title-input"
                      type="text"
                      value={title}
                      placeholder="E.g. buying goods"
                      help="Describe your Milestone in 1 sentence."
                      validations="minLength:3"
                      validationErrors={{
                        minLength: 'Please provide at least 3 characters.',
                      }}
                      required
                      autoFocus
                    />

                    <div className="form-group">
                      <QuillFormsy
                        name="description"
                        label="Explain how you are going to do this successfully."
                        helpText="Make it as extensive as necessary. Your goal is to build trust,
                        so that people donate Ether to your Campaign. Don't hesitate to add a detailed budget for this Milestone"
                        value={description}
                        placeholder="Describe how you're going to execute your Milestone successfully
                        ..."
                        onTextChanged={content => this.constructSummary(content)}
                        validations="minLength:3"
                        help="Describe your Milestone."
                        validationErrors={{
                          minLength: 'Please provide at least 3 characters.',
                        }}
                        required
                      />
                    </div>

                    <div className="form-group">
                      <FormsyImageUploader
                        setImage={this.setImage}
                        previewImage={image}
                        required={isNew}
                      />
                    </div>

                    <div className="form-group">
                      {hasWhitelist && (
                        <SelectFormsy
                          name="reviewerAddress"
                          id="reviewer-select"
                          label="Select a reviewer"
                          helpText="Each milestone needs a reviewer who verifies that the milestone is
                          completed successfully"
                          value={reviewerAddress}
                          cta="--- Select a reviewer ---"
                          options={whitelistReviewerOptions}
                          validations="isEtherAddress"
                          validationErrors={{
                            isEtherAddress: 'Please select a reviewer.',
                          }}
                          required
                          disabled={!isNew && !isProposed}
                        />
                      )}

                      {!hasWhitelist && (
                        <Input
                          name="reviewerAddress"
                          id="title-input"
                          label="Each Milestone needs a Reviewer who verifies that the Milestone is
                          completed successfully"
                          type="text"
                          value={reviewerAddress}
                          placeholder="0x0000000000000000000000000000000000000000"
                          validations="isEtherAddress"
                          validationErrors={{
                            isEtherAddress: 'Please insert a valid Ethereum address.',
                          }}
                          required
                        />
                      )}
                    </div>

                    <div className="form-group">
                      <Input
                        name="recipientAddress"
                        id="title-input"
                        label="Where will the money go after completion?"
                        type="text"
                        value={recipientAddress}
                        placeholder="0x0000000000000000000000000000000000000000"
                        help="Enter an Ethereum address."
                        validations="isEtherAddress"
                        validationErrors={{
                          isEtherAddress: 'Please insert a valid Ethereum address.',
                        }}
                        required
                        disabled={projectId}
                      />
                    </div>

                    {/*
                    <div className="form-group">
                      <DatePickerFormsy
                        name="completionDeadline"
                        label="Until what date is the Milestone achievable?"
                        type="text"
                        value={completionDeadline}
                        changeDate={date => this.changeDate(date)}
                        placeholder="Select a date"
                        help="Select a date"
                        validations="minLength:10"
                        validationErrors={{
                          minLength: 'Please provide a date.',
                        }}
                        required
                      />
                    </div>
                  */}

                    <div className="react-toggle-container">
                      <Toggle
                        id='itemize-state'
                        defaultChecked={this.state.itemizeState}
                        onChange={()=>this.toggleItemize()} />
                      <label htmlFor='itemize-state'>Add multiple expenses, invoices or items</label>
                    </div>

                    { !itemizeState &&
                      <div className="card milestone-items-card">
                        <div className="card-body">
                          <div className="form-group row">
                            <div className="col-12">
                              <DatePickerFormsy
                                name="date"
                                type="text"
                                value={date}
                                startDate={date}
                                label="Milestone date"
                                changeDate={date => this.setDate(date)}
                                placeholder="Select a date"
                                help="Select a date"
                                validations="minLength:8"
                                validationErrors={{
                                  minLength: 'Please provide a date.',
                                }}
                                required
                                disabled={projectId}                              
                              />
                            </div>
                          </div>

                          <div className="form-group row">
                            <div className="col-4">
                              <Input
                                name="fiatAmount"
                                id="fiatamount-input"
                                type="number"
                                ref="fiatAmount"
                                label="Maximum amount in fiat"
                                value={fiatAmount}
                                placeholder="10"
                                validations="greaterThan:1"
                                validationErrors={{
                                  greaterThan: 'Minimum value must be at least 1',
                                }}
                                disabled={projectId}
                                onKeyUp={this.setMaxAmount}                
                              />
                            </div>

                            <div className="col-4">
                              <SelectFormsy
                                name="fiatType"
                                label="Currency"
                                value={selectedFiatType}
                                options={fiatTypes}
                                onChange={this.changeSelectedFiat}
                                helpText={`1 Eth = ${currentRate.rates[selectedFiatType]} ${selectedFiatType}`}
                                disabled={projectId}                                                            
                                required
                              /> 
                            </div>                          

                            <div className="col-4">
                              <Input
                                name="maxAmount"
                                id="maxamount-input"
                                type="number"
                                ref="maxAmount"
                                label="Maximum amount in &#926;"
                                value={maxAmount}
                                placeholder="10"
                                validations="greaterThan:0.0099999999999"
                                validationErrors={{
                                  greaterThan: 'Minimum value must be at least Ξ 0.1',
                                }}
                                required
                                disabled={projectId}
                                onKeyUp={this.setFiatAmount}                
                              />
                            </div>
                          </div>
                        </div>
                      </div>
                    }

                    { itemizeState && 
                      <div className="form-group row dashboard-table-view">
                        <div className="col-12">
                          <div className="card milestone-items-card">
                            <div className="card-body">                        
                              { items.length > 0 && 
                                <div className="table-container">
                                  <table className="table table-responsive table-striped table-hover">
                                    <thead>
                                      <tr>
                                        <th className="td-item-date">Date</th>                        
                                        <th className="td-item-description">Description</th>
                                        <th className="td-item-amount-fiat">Amount Fiat</th>
                                        <th className="td-item-fiat-amount">Amount Ether</th>
                                        <th className="td-item-file-upload">Attached proof</th>
                                        <th className="td-item-action"></th>                          
                                      </tr>
                                    </thead>
                                    <tbody>
                                      {items.map((item, i) => (
                                        <MilestoneItem 
                                          name={`milestoneItem-${i}`}
                                          key={i}
                                          index={i}
                                          item={item}
                                          removeItem={()=>this.removeItem(i)}
                                          isEditMode={true}
                                        />
                                      ))}
                                    </tbody>
                                  </table>
                                </div>
                              }

                              { items.length > 0 &&
                                <AddMilestoneItem 
                                  onAddItem={(item)=>this.addItem(item)} 
                                  getEthConversion={(date)=>this.getEthConversion(date)}
                                  fiatTypes={fiatTypes}
                                />
                              }

                              { items.length === 0 &&
                                <div className="text-center">
                                  <p>Add you first item now. This can be an expense, invoice or anything else that needs to be paid.</p>
                                  <AddMilestoneItem 
                                    onAddItem={(item)=>this.addItem(item)} 
                                    getEthConversion={(date)=>this.getEthConversion(date)}
                                    fiatTypes={fiatTypes}
                                  />
                                </div>
                              }                              


                            </div>
                          </div>
                        </div>
                      </div>
                    }

                    <div className="form-group row">
                      <div className="col-6">
                        <GoBackButton history={history} />
                      </div>
                      <div className="col-6">
                        <LoaderButton
                          className="btn btn-success pull-right"
                          formNoValidate
                          type="submit"
                          disabled={isSaving || !formIsValid}
                          isLoading={isSaving}
                          loadingText="Saving..."
                        >
                          <span>{this.btnText()}</span>
                        </LoaderButton>
                      </div>
                    </div>
                  </Form>
                </div>
              )}
            </div>
          </div>
        </div>
      </div>
    );
  }
}

EditMilestone.propTypes = {
  currentUser: PropTypes.instanceOf(User).isRequired,
  history: PropTypes.shape({
    goBack: PropTypes.func.isRequired,
    push: PropTypes.func.isRequired,
  }).isRequired,
  isProposed: PropTypes.bool,
  isNew: PropTypes.bool,
  wallet: PropTypes.instanceOf(GivethWallet).isRequired,
  match: PropTypes.shape({
    params: PropTypes.shape({
      id: PropTypes.string,
      milestoneId: PropTypes.string,
    }).isRequired,
  }).isRequired,
};

EditMilestone.defaultProps = {
  isNew: false,
  isProposed: false,
};

export default EditMilestone;<|MERGE_RESOLUTION|>--- conflicted
+++ resolved
@@ -62,14 +62,10 @@
       description: '',
       image: '',
       maxAmount: '',
-<<<<<<< HEAD
       fiatAmount: 10,
       reviewerAddress: getRandomWhitelistAddress(
         React.whitelist.reviewerWhitelist,
       ).address,
-=======
-      reviewerAddress: getRandomWhitelistAddress(React.whitelist.reviewerWhitelist).address,
->>>>>>> e8850de4
       recipientAddress: '',
       // completionDeadline: '',
       status: 'pending',
@@ -126,16 +122,12 @@
             .service('milestones')
             .find({ query: { _id: this.props.match.params.milestoneId } })
             .then(resp => {
-<<<<<<< HEAD
               const milestone = resp.data[0];
               const date = milestone.date ? moment(milestone.date) : moment();
               
               if (
                 !isOwner(milestone.owner.address, this.props.currentUser)
               ) {
-=======
-              if (!isOwner(resp.data[0].owner.address, this.props.currentUser)) {
->>>>>>> e8850de4
                 this.props.history.goBack();
               } 
               else {
@@ -281,16 +273,11 @@
             totalDonated: '0',
             donationCount: 0,
             campaignOwnerAddress: this.state.campaignOwnerAddress,
-<<<<<<< HEAD
           }, () =>
             React.toast.info(
               <p>Your Milestone is being proposed to the Campaign Owner.</p>,
             )
           )
-=======
-          });
-          React.toast.info(<p>Your Milestone is being proposed to the Campaign Owner.</p>);
->>>>>>> e8850de4
         } else {
           let etherScanUrl;
           Promise.all([getNetwork(), getWeb3(), getGasPrice()])
