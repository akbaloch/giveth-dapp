import React, { Component } from 'react';
import PropTypes from 'prop-types';
import { LPPCappedMilestones } from 'lpp-capped-milestone-token';
import { utils } from 'web3';
import Toggle from 'react-toggle';
import BigNumber from 'bignumber.js';
import { Form, Input } from 'formsy-react-components';

import { feathersClient, feathersRest } from './../../lib/feathersClient';
import Loader from './../Loader';
import QuillFormsy from './../QuillFormsy';
import SelectFormsy from './../SelectFormsy';
import DatePickerFormsy from './../DatePickerFormsy';

import FormsyImageUploader from './../FormsyImageUploader';
import GoBackButton from '../GoBackButton';
import {
  isOwner,
  displayTransactionError,
  getRandomWhitelistAddress,
  getTruncatedText,
  getGasPrice,
  getStartOfDayUTC,
} from '../../lib/helpers';
import {
  isAuthenticated,
  checkWalletBalance,
  isInWhitelist,
  confirmBlockchainTransaction,
} from '../../lib/middleware';
import getNetwork from '../../lib/blockchain/getNetwork';
import getWeb3 from '../../lib/blockchain/getWeb3';
import LoaderButton from '../../components/LoaderButton';
import User from '../../models/User';
import GivethWallet from '../../lib/blockchain/GivethWallet';
import MilestoneItem from '../../components/MilestoneItem';
import AddMilestoneItem from '../../components/AddMilestoneItem';

BigNumber.config({ DECIMAL_PLACES: 18 });

/**
 * Create or edit a Milestone
 *
 *  @props
 *    isNew (bool):
 *      If set, component will load an empty model.
 *      If not set, component expects an id param and will load a milestone object from backend
 *
 *  @params
 *    id (string): an id of a milestone object
 */
class EditMilestone extends Component {
  constructor() {
    super();

    this.state = {
      isLoading: true,
      isSaving: false,
      formIsValid: false,

      // milestone model
      title: '',
      description: '',
      image: '',
      maxAmount: new BigNumber(0),
      fiatAmount: new BigNumber(0),
      recipientAddress: '',
      // completionDeadline: '',
      status: 'pending',
      uploadNewImage: false,
      campaignTitle: '',
      projectId: undefined,
      hasWhitelist: React.whitelist.reviewerWhitelist.length > 0,
      whitelistReviewerOptions: React.whitelist.reviewerWhitelist.map(r => ({
        value: r.address,
        title: `${r.name ? r.name : 'Anonymous user'} - ${r.address}`,
      })),
      reviewers: [],
      reviewerAddress: '',
      items: [],
      itemizeState: false,
      conversionRates: [],
      currentRate: undefined,
      date: getStartOfDayUTC().subtract(1, 'd'),
      fiatTypes: [
        { value: 'USD', title: 'USD' },
        { value: 'EUR', title: 'EUR' },
        { value: 'GBP', title: 'GBP' },
        { value: 'CHF', title: 'CHF' },
        { value: 'MXN', title: 'MXN' },
        { value: 'THB', title: 'THB' },
        { value: 'BRL', title: 'BRL' },
        { value: 'CZK', title: 'CZK' },
      ],
      selectedFiatType: 'EUR',
    };

    if (React.whitelist.reviewerWhitelist.length > 0) {
      this.setState({
        reviewerAddress: getRandomWhitelistAddress(React.whitelist.reviewerWhitelist).address,
      });
    }

    this.submit = this.submit.bind(this);
    this.setImage = this.setImage.bind(this);
    this.setMaxAmount = this.setMaxAmount.bind(this);
    this.setFiatAmount = this.setFiatAmount.bind(this);
    this.changeSelectedFiat = this.changeSelectedFiat.bind(this);
  }

  componentDidMount() {
    isAuthenticated(this.props.currentUser, this.props.wallet)
      .then(() => {
        if (!this.props.isProposed) checkWalletBalance(this.props.wallet);
      })
      .then(() => {
        if (!this.props.isProposed) {
          isInWhitelist(this.props.currentUser, React.whitelist.projectOwnerWhitelist);
        }
      })
      .then(() => {
        this.setState({
          campaignId: this.props.match.params.id,
          recipientAddress: this.props.currentUser.address,
        });

        // load a single milestones (when editing)
        if (!this.props.isNew) {
          feathersClient
            .service('milestones')
            .find({ query: { _id: this.props.match.params.milestoneId } })
            .then(resp => {
              const milestone = resp.data[0];
              const date = getStartOfDayUTC(milestone.date);

              // convert amounts to BigNumbers
              milestone.maxAmount = new BigNumber(milestone.maxAmount);
              milestone.fiatAmount = new BigNumber(milestone.fiatAmount);

              if (!isOwner(milestone.owner.address, this.props.currentUser)) {
                this.props.history.goBack();
              }
              this.setState(
                Object.assign({}, milestone, {
                  id: this.props.match.params.milestoneId,
                  date,
                  itemizeState: milestone.items && milestone.items.length > 0,
                  selectedFiatType: milestone.selectedFiatType || 'EUR',
                }),
              );
              return date;
            })
            .then(date => this.getEthConversion(date))
            .then(() => {
              if (!this.state.hasWhitelist) this.getReviewers();
            })
            .then(() =>
              this.setState({
                isLoading: false,
              }),
            )
            .catch(console.error);
        } else {
          feathersClient
            .service('campaigns')
            .get(this.props.match.params.id)
            .then(campaign => {
              if (!campaign.projectId) {
                this.props.history.goBack();
              } else {
                this.setState({
                  campaignTitle: campaign.title,
                  campaignProjectId: campaign.projectId,
                  campaignReviewerAddress: campaign.reviewerAddress,
                  campaignOwnerAddress: campaign.ownerAddress,
                });
              }
            })
            .then(() => this.getEthConversion(this.state.date))
            .then(() => {
              if (!this.state.hasWhitelist) this.getReviewers();
            })
            .then(() =>
              this.setState({
                isLoading: false,
              }),
            )
            .catch(console.log);
        }
      })
      .catch(err => {
        console.log('err', err);
        if (err === 'noBalance') this.props.history.goBack();
      });
  }

  getReviewers() {
    return feathersClient
      .service('/users')
      .find({
        query: {
          email: { $exists: true },
          $select: ['_id', 'name', 'address'],
        },
      })
      .then(resp =>
        this.setState({
          reviewers: resp.data.map(r => ({
            value: r.address,
            title: `${r.name ? r.name : 'Anonymous user'} - ${r.address}`,
          })),
        }),
      );
  }

  setImage(image) {
    this.setState({ image, uploadNewImage: true });
  }

  setDate(date) {
    this.setState({ date });
    this.getEthConversion(date).then(resp => {
      console.log(resp);
      // update all the input fields
      const rate = resp.rates[this.state.selectedFiatType];

      this.setState({
        currentRate: resp,
        maxAmount: this.state.fiatAmount.div(rate),
      });
    });
  }

  getEthConversion(date) {
    const dtUTC = getStartOfDayUTC(date); // Should not be necessary as the datepicker should provide UTC, but just to be sure
    const timestamp = Math.round(dtUTC.toDate()) / 1000;

    const { conversionRates } = this.state;
    const cachedConversionRate = conversionRates.find(c => c.timestamp === timestamp);

    if (!cachedConversionRate) {
      // we don't have the conversion rate in cache, fetch from feathers
      return feathersClient
        .service('ethconversion')
        .find({ query: { date: dtUTC } })
        .then(resp => {
          this.setState({
            conversionRates: conversionRates.concat(resp),
            maxAmount: this.state.fiatAmount.div(resp.rates[this.state.selectedFiatType]),
            currentRate: resp,
          });

          return resp;
        })
        .catch(e => console.error(e));
    }
    // we have the conversion rate in cache
    return new Promise(resolve => {
      this.setState({ currentRate: cachedConversionRate }, () => resolve(cachedConversionRate));
    });
  }

  setMaxAmount(name, value) {
    const fiatAmount = new BigNumber(value || '0');
    const conversionRate = this.state.currentRate.rates[this.state.selectedFiatType];
    if (conversionRate && fiatAmount.gte(0)) {
      this.setState({
        maxAmount: fiatAmount.div(conversionRate),
        fiatAmount,
      });
    }
  }

  setFiatAmount(name, value) {
    const maxAmount = new BigNumber(value || '0');
    const conversionRate = this.state.currentRate.rates[this.state.selectedFiatType];

    if (conversionRate && maxAmount.gte(0)) {
      this.setState({
        fiatAmount: maxAmount.times(conversionRate),
        maxAmount,
      });
    }
  }

  btnText() {
    if (this.props.isNew) {
      return this.props.isProposed ? 'Propose Milestone' : 'Create Milestone';
    }

    return 'Update Milestone';
  }

  addItem(item) {
    this.setState({ items: this.state.items.concat(item) });
  }

  removeItem(index) {
    const { items } = this.state;
    delete items[index];
    this.setState({ items: items.filter(() => true) });
  }

  mapInputs(inputs) {
    return {
      title: inputs.title,
      description: inputs.description,
      reviewerAddress: inputs.reviewerAddress,
      recipientAddress: inputs.recipientAddress,
      items: this.state.items,
      maxAmount: inputs.maxAmount,
    };
  }

  toggleItemize() {
    this.setState({ itemizeState: !this.state.itemizeState });
  }

  toggleFormValid(state) {
    if (this.state.itemizeState) {
      this.setState({ formIsValid: state && this.state.items.length > 0 });
    } else {
      this.setState({ formIsValid: state });
    }
  }

  submit(model) {
    this.setState({ isSaving: true });

    const afterEmit = () => {
      this.setState({ isSaving: false });
      this.props.history.goBack();
    };
    let txHash;

    const updateMilestone = file => {
      // in itemized mode, we calculate the maxAmount from the items

      if (this.state.itemizeState) {
        model.maxAmount = this.state.items.reduce(
          (accumulator, item) => accumulator.plus(new BigNumber(item.etherAmount)),
          new BigNumber(0),
        );
      } else {
        model.maxAmount = this.state.maxAmount;
      }

      const constructedModel = {
        title: model.title,
        description: model.description,
        summary: getTruncatedText(model.description, 100),
        maxAmount: utils.toWei(model.maxAmount.toFixed(18)),
        ownerAddress: this.props.currentUser.address,
        reviewerAddress: model.reviewerAddress,
        recipientAddress: model.recipientAddress,
        // completionDeadline: this.state.completionDeadline,
        campaignReviewerAddress: this.state.campaignReviewerAddress,
        image: file,
        campaignId: this.state.campaignId,
        status:
          this.props.isProposed || this.state.status === 'rejected'
            ? 'proposed'
            : this.state.status, // make sure not to change status!
        items: this.state.itemizeState ? this.state.items : [],
        ethConversionRateTimestamp: this.state.currentRate.timestamp,
        selectedFiatType: this.state.selectedFiatType,
        date: this.state.date,
        fiatAmount: this.state.fiatAmount.toFixed(),
        conversionRate: this.state.currentRate.rates[this.state.selectedFiatType],
      };

      if (this.props.isNew) {
        const createMilestone = (txData, callback) => {
          feathersClient
            .service('milestones')
            .create(Object.assign({}, constructedModel, txData))
            .then(() => {
              afterEmit(true);
              callback();
            })
            .catch(err => {
              console.log(err);
              this.setState({ isSaving: false });
              React.swal({
                title: 'Oh no!',
                content: 'Something went wrong, please try again or contact support.',
                icon: 'error',
              });
            });
        };

        if (this.props.isProposed) {
          createMilestone(
            {
              pluginAddress: '0x0000000000000000000000000000000000000000',
              totalDonated: '0',
              donationCount: 0,
              campaignOwnerAddress: this.state.campaignOwnerAddress,
            },
            () => React.toast.info(<p>Your Milestone is being proposed to the Campaign Owner.</p>),
          );
        } else {
          let etherScanUrl;
          Promise.all([getNetwork(), getWeb3(), getGasPrice()])
            .then(([network, web3, gasPrice]) => {
              etherScanUrl = network.etherscan;

              const from = this.props.currentUser.address;
              const recipient = model.recipientAddress;
              new LPPCappedMilestones(web3, network.cappedMilestoneAddress)
                .addMilestone(
                  model.title,
                  '',
                  constructedModel.maxAmount,
                  this.state.campaignProjectId,
                  recipient,
                  model.reviewerAddress,
                  constructedModel.campaignReviewerAddress,
                  { from, gasPrice },
                )
                .on('transactionHash', hash => {
                  txHash = hash;
                  createMilestone(
                    {
                      txHash,
                      pluginAddress: '0x0000000000000000000000000000000000000000',
                      totalDonated: '0',
                      donationCount: '0',
                    },
                    () =>
                      React.toast.info(
                        <p>
                          Your Milestone is pending....<br />
                          <a
                            href={`${etherScanUrl}tx/${txHash}`}
                            target="_blank"
                            rel="noopener noreferrer"
                          >
                            View transaction
                          </a>
                        </p>,
                      ),
                  );
                })
                .then(() => {
                  React.toast.success(
                    <p>
                      Your Milestone has been created!<br />
                      <a
                        href={`${etherScanUrl}tx/${txHash}`}
                        target="_blank"
                        rel="noopener noreferrer"
                      >
                        View transaction
                      </a>
                    </p>,
                  );
                });
            })
            .catch(() => {
              displayTransactionError(txHash, etherScanUrl);
            });
        }
      } else {
        feathersClient
          .service('milestones')
          .patch(this.state.id, constructedModel)
          .then(() => {
            React.toast.success(
              <p>
                Your Milestone has been updated!<br />
              </p>,
            );

            afterEmit();
          });
      }
    };

    const saveMilestone = () => {
      const uploadMilestoneImage = () => {
        if (this.state.uploadNewImage) {
          feathersRest
            .service('uploads')
            .create({
              uri: this.state.image,
            })
            .then(file => updateMilestone(file.url))
            .catch(() => this.setState({ isSaving: false }));
        } else {
          updateMilestone();
        }
      };

      if (this.state.itemizeState && this.props.isNew) {
        // upload all the item images
        const uploadItemImages = [];
        this.state.items.forEach(item => {
          if (item.image) {
            uploadItemImages.push(
<<<<<<< HEAD
              new Promise(resolve => {
=======
              new Promise((resolve, reject) => {
>>>>>>> d2c41e6f
                feathersRest
                  .service('uploads')
                  .create({ uri: item.image })
                  .then(file => {
                    item.image = file.url;
                    resolve('done');
                  })
                  .catch(() => reject(new Error('could not upload item image')));
              }),
            );
          }
        });

        Promise.all(uploadItemImages)
          .then(() => uploadMilestoneImage())
          .catch(() => this.setState({ isSaving: false }));
      } else {
        uploadMilestoneImage();
      }
    };

    if (this.props.isProposed) {
      React.swal({
        title: 'Propose milestone?',
        text:
          'The milestone will be proposed to the campaign owner and he or she might approve or reject your milestone.',
        icon: 'warning',
        dangerMode: true,
        buttons: ['Cancel', 'Yes, propose'],
      }).then(isConfirmed => {
        if (isConfirmed) saveMilestone();
      });
    } else if (this.props.isNew) {
      // Save the Milestone
      confirmBlockchainTransaction(() => saveMilestone(), () => this.setState({ isSaving: false }));
    } else {
      saveMilestone();
    }
  }

  changeSelectedFiat(fiatType) {
    const conversionRate = this.state.currentRate.rates[fiatType];
    this.setState({
      maxAmount: this.state.fiatAmount.div(conversionRate),
      selectedFiatType: fiatType,
    });
  }

  render() {
    const { isNew, isProposed, history } = this.props;
    const {
      isLoading,
      isSaving,
      title,
      description,
      image,
      recipientAddress,
      reviewerAddress,
      formIsValid,
      maxAmount,
      campaignTitle,
      hasWhitelist,
      whitelistReviewerOptions,
      projectId,
      items,
      itemizeState,
      fiatAmount,
      date,
      selectedFiatType,
      fiatTypes,
      currentRate,
      reviewers,
    } = this.state;

    return (
      <div id="edit-milestone-view">
        <div className="container-fluid page-layout edit-view">
          <div>
            <div className="col-md-8 m-auto">
              {isLoading && <Loader className="fixed" />}

              {!isLoading && (
                <div>
                  <GoBackButton history={history} />

                  <div className="form-header">
                    {isNew && !isProposed && <h3>Add a new milestone</h3>}

                    {!isNew && !isProposed && <h3>Edit milestone {title}</h3>}

                    {isNew && isProposed && <h3>Propose a Milestone</h3>}

                    <h6>
                      Campaign: <strong>{getTruncatedText(campaignTitle, 100)}</strong>
                    </h6>

                    <p>
                      <i className="fa fa-question-circle" />
                      A Milestone is a single accomplishment within a project. In the end, all
                      donations end up in Milestones. Once your Milestone is completed, you can
                      request a payout.
                    </p>

                    {isProposed && (
                      <p>
                        <i className="fa fa-exclamation-triangle" />
                        You are proposing a Milestone to the Campaign Owner. The Campaign Owner can
                        accept or reject your Milestone
                      </p>
                    )}
                  </div>

                  <Form
                    onSubmit={this.submit}
                    mapping={inputs => this.mapInputs(inputs)}
                    onValid={() => this.toggleFormValid(true)}
                    onInvalid={() => this.toggleFormValid(false)}
                    layout="vertical"
                  >
                    <Input
                      name="title"
                      label="What are you going to accomplish in this Milestone?"
                      id="title-input"
                      type="text"
                      value={title}
                      placeholder="E.g. buying goods"
                      help="Describe your Milestone in 1 sentence."
                      validations="minLength:3"
                      validationErrors={{
                        minLength: 'Please provide at least 3 characters.',
                      }}
                      required
                      autoFocus
                    />

                    <div className="form-group">
                      <QuillFormsy
                        name="description"
                        label="Explain how you are going to do this successfully."
                        helpText="Make it as extensive as necessary. Your goal is to build trust,
                        so that people donate Ether to your Campaign. Don't hesitate to add a detailed budget for this Milestone"
                        value={description}
                        placeholder="Describe how you're going to execute your Milestone successfully
                        ..."
                        onTextChanged={content => this.constructSummary(content)}
                        validations="minLength:3"
                        help="Describe your Milestone."
                        validationErrors={{
                          minLength: 'Please provide at least 3 characters.',
                        }}
                        required
                      />
                    </div>

                    <div className="form-group">
                      <FormsyImageUploader
                        setImage={this.setImage}
                        previewImage={image}
                        required={isNew}
                      />
                    </div>

                    <div className="form-group">
                      {hasWhitelist && (
                        <SelectFormsy
                          name="reviewerAddress"
                          id="reviewer-select"
                          label="Select a reviewer"
                          helpText="Each milestone needs a reviewer who verifies that the milestone is
                          completed successfully"
                          value={reviewerAddress}
                          cta="--- Select a reviewer ---"
                          options={whitelistReviewerOptions}
                          validations="isEtherAddress"
                          validationErrors={{
                            isEtherAddress: 'Please select a reviewer.',
                          }}
                          required
                          disabled={!isNew && !isProposed}
                        />
                      )}

                      {!hasWhitelist && (
                        <SelectFormsy
                          name="reviewerAddress"
                          id="reviewer-select"
                          label="Select a reviewer"
                          helpText="Each milestone needs a reviewer who verifies that the milestone is
                          completed successfully"
                          value={reviewerAddress}
                          cta="--- Select a reviewer ---"
                          options={reviewers}
                          validations="isEtherAddress"
                          validationErrors={{
                            isEtherAddress: 'Please select a reviewer.',
                          }}
                          required
                          disabled={!isNew && !isProposed}
                        />
                      )}
                    </div>

                    <div className="form-group">
                      <Input
                        name="recipientAddress"
                        id="title-input"
                        label="Where will the money go after completion?"
                        type="text"
                        value={recipientAddress}
                        placeholder="0x0000000000000000000000000000000000000000"
                        help="Enter an Ethereum address."
                        validations="isEtherAddress"
                        validationErrors={{
                          isEtherAddress: 'Please insert a valid Ethereum address.',
                        }}
                        required
                        disabled={projectId}
                      />
                    </div>

                    <div className="react-toggle-container">
                      <Toggle
                        id="itemize-state"
                        defaultChecked={this.state.itemizeState}
                        onChange={() => this.toggleItemize()}
                        disabled={!isNew && !isProposed}
                      />
                      <span className="label">Add multiple expenses, invoices or items</span>
                    </div>

                    {!itemizeState && (
                      <div className="card milestone-items-card">
                        <div className="card-body">
                          <div className="form-group row">
                            <div className="col-12">
                              <DatePickerFormsy
                                name="date"
                                type="text"
                                value={date}
                                startDate={date}
                                label="Milestone date"
                                changeDate={dt => this.setDate(dt)}
                                placeholder="Select a date"
                                help="Select a date"
                                validations="isMoment"
                                validationErrors={{
                                  isMoment: 'Please provide a date.',
                                }}
                                required
                                disabled={projectId}
                              />
                            </div>
                          </div>

                          <div className="form-group row">
                            <div className="col-4">
                              <Input
                                name="fiatAmount"
                                min="0"
                                id="fiatamount-input"
                                type="number"
                                label="Maximum amount in fiat"
                                value={fiatAmount}
                                placeholder="10"
                                validations="greaterEqualTo:1"
                                validationErrors={{
                                  greaterEqualTo: 'Minimum value must be at least 1',
                                }}
                                disabled={projectId}
                                onChange={this.setMaxAmount}
                              />
                            </div>

                            <div className="col-4">
                              <SelectFormsy
                                name="fiatType"
                                label="Currency"
                                value={selectedFiatType}
                                options={fiatTypes}
                                onChange={this.changeSelectedFiat}
                                helpText={`1 Eth = ${
                                  currentRate.rates[selectedFiatType]
                                } ${selectedFiatType}`}
                                disabled={projectId}
                                required
                              />
                            </div>

                            <div className="col-4">
                              <Input
                                name="maxAmount"
                                min="0"
                                id="maxamount-input"
                                type="number"
                                label="Maximum amount in ETH"
                                value={maxAmount}
                                placeholder="10"
                                validations="greaterEqualTo:0.01"
                                validationErrors={{
                                  greaterEqualTo: 'Minimum value must be at least 0.01 ETH',
                                }}
                                required
                                disabled={projectId}
                                onChange={this.setFiatAmount}
                              />
                            </div>
                          </div>
                        </div>
                      </div>
                    )}

                    {itemizeState && (
                      <div className="form-group row dashboard-table-view">
                        <div className="col-12">
                          <div className="card milestone-items-card">
                            <div className="card-body">
                              {items.length > 0 && (
                                <div className="table-container">
                                  <table className="table table-responsive table-striped table-hover">
                                    <thead>
                                      <tr>
                                        <th className="td-item-date">Date</th>
                                        <th className="td-item-description">Description</th>
                                        <th className="td-item-amount-fiat">Amount Fiat</th>
                                        <th className="td-item-fiat-amount">Amount Ether</th>
                                        <th className="td-item-file-upload">Attached proof</th>
                                        <th className="td-item-action" />
                                      </tr>
                                    </thead>
                                    <tbody>
                                      {items.map((item, i) => (
                                        <MilestoneItem
                                          name={`milestoneItem-${i}`}
                                          index={i}
                                          item={item}
                                          removeItem={() => this.removeItem(i)}
                                          isEditMode={isNew || isProposed}
                                        />
                                      ))}
                                    </tbody>
                                  </table>
                                </div>
                              )}

                              {items.length > 0 &&
                                (isNew || isProposed) && (
                                  <AddMilestoneItem
                                    onAddItem={item => this.addItem(item)}
                                    getEthConversion={dt => this.getEthConversion(dt)}
                                    fiatTypes={fiatTypes}
                                  />
                                )}

                              {items.length === 0 &&
                                (isNew || isProposed) && (
                                  <div className="text-center">
                                    <p>
                                      Add you first item now. This can be an expense, invoice or
                                      anything else that needs to be paid.
                                    </p>
                                    <AddMilestoneItem
                                      onAddItem={item => this.addItem(item)}
                                      getEthConversion={dt => this.getEthConversion(dt)}
                                      fiatTypes={fiatTypes}
                                    />
                                  </div>
                                )}
                            </div>
                          </div>
                        </div>
                      </div>
                    )}

                    <div className="form-group row">
                      <div className="col-6">
                        <GoBackButton history={history} />
                      </div>
                      <div className="col-6">
                        <LoaderButton
                          className="btn btn-success pull-right"
                          formNoValidate
                          type="submit"
                          disabled={isSaving || !formIsValid}
                          isLoading={isSaving}
                          loadingText="Saving..."
                        >
                          <span>{this.btnText()}</span>
                        </LoaderButton>
                      </div>
                    </div>
                  </Form>
                </div>
              )}
            </div>
          </div>
        </div>
      </div>
    );
  }
}

EditMilestone.propTypes = {
  currentUser: PropTypes.instanceOf(User).isRequired,
  history: PropTypes.shape({
    goBack: PropTypes.func.isRequired,
    push: PropTypes.func.isRequired,
  }).isRequired,
  isProposed: PropTypes.bool,
  isNew: PropTypes.bool,
  wallet: PropTypes.instanceOf(GivethWallet).isRequired,
  match: PropTypes.shape({
    params: PropTypes.shape({
      id: PropTypes.string,
      milestoneId: PropTypes.string,
    }).isRequired,
  }).isRequired,
};

EditMilestone.defaultProps = {
  isNew: false,
  isProposed: false,
};

export default EditMilestone;<|MERGE_RESOLUTION|>--- conflicted
+++ resolved
@@ -498,11 +498,7 @@
         this.state.items.forEach(item => {
           if (item.image) {
             uploadItemImages.push(
-<<<<<<< HEAD
-              new Promise(resolve => {
-=======
               new Promise((resolve, reject) => {
->>>>>>> d2c41e6f
                 feathersRest
                   .service('uploads')
                   .create({ uri: item.image })
