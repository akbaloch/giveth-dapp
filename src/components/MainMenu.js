import React, { Component } from 'react'
import PropTypes from 'prop-types'

import { Link, NavLink } from 'react-router-dom'
import {withRouter} from "react-router-dom";

import Avatar from 'react-avatar'

/**
  The main top menu
**/

class MainMenu extends Component {
  constructor(props) {
    super();

    this.state = {
      walletLocked: props.wallet ? !props.wallet.unlocked : true,
    }
  }

  componentWillReceiveProps(nextProps) {
    if (nextProps.wallet && nextProps.wallet.unlocked && this.state.walletLocked) {
      this.setState({
        walletLocked: false
      });
    }
  }

  signout() {
    this.props.onSignOut();
    this.props.history.push('/')
  }

<<<<<<< HEAD
  lockWallet = e => {
    e.preventDefault();
    this.props.wallet.lock();
    this.setState({
      walletLocked: true
    });
  };

  unlockWallet = e => {
    e.preventDefault();
    this.props.unlockWallet();
  };
=======
  componentWillUpdate(){
    console.log('props', this.props)
  }
>>>>>>> c48a4f7e

  render() {
    const { userProfile, authenticated } = this.props

    return (
      <nav id="main-menu" className="navbar navbar-expand-lg fixed-top">
        <button className="navbar-toggler navbar-toggler-right" type="button" data-toggle="collapse" data-target="#navbarSupportedContent" aria-controls="navbarSupportedContent" aria-expanded="false" aria-label="Toggle navigation">
          <span className="navbar-toggler-icon">&#9776;</span>
        </button>
        <Link className="navbar-brand" to="/">Giveth</Link>

        <div className="collapse navbar-collapse" id="navbarSupportedContent">
          <ul className="navbar-nav mr-auto">
            <li className="nav-item">
              <NavLink className="nav-link" to="/dacs" activeClassName="active">DACs</NavLink>
            </li>
            <li className="nav-item">
              <NavLink className="nav-link" to="/campaigns" activeClassName="active">Campaigns</NavLink>
            </li>

            {authenticated &&
              <li className="nav-item dropdown">
                <NavLink className="nav-link dropdown-toggle" id="navbarDropdownDashboard" to="/dashboard" activeClassName="active" data-toggle="dropdown" aria-haspopup="true" aria-expanded="false">Dashboard</NavLink>
                <div className="dropdown-menu" aria-labelledby="navbarDropdownDashboard">
                  <a className="dropdown-item" href="#">My donations</a>
                  <a className="dropdown-item" href="#">Delegations</a>
                  <a className="dropdown-item" href="#">DACs</a>
                  <a className="dropdown-item" href="#">Campaigns</a>
                </div>
              </li>
            }

          </ul>

          <ul className="navbar-nav ml-auto mr-sm-2">
            { this.props.authenticated && this.props.wallet && this.state.walletLocked &&
            <li className="nav-item mr-sm-2">
              <Link className="btn btn-outline-secondary" to="#" onClick={this.unlockWallet}>UnLock Wallet</Link>
            </li>
            }
            { this.props.authenticated && this.props.wallet && !this.state.walletLocked &&
              <li className="nav-item mr-sm-2">
                <Link className="btn btn-outline-secondary" to="#" onClick={this.lockWallet}>Lock Wallet</Link>
              </li>
            }
          </ul>
          {/*
          <form id="search-form" className="form-inline my-2 my-lg-0">
            <input className="form-control mr-sm-2" type="text" placeholder="E.g. save the whales"/>
            <button className="btn btn-outline-success my-2 my-sm-0" type="submit">Find</button>
          </form>
        */}

          <ul className="navbar-nav">
            { !authenticated &&
              <NavLink className="nav-link" to="/signin" activeClassName="active">Sign In</NavLink>
            }
            { !authenticated &&
              <NavLink className="nav-link" to="/signup" activeClassName="active">Sign Up</NavLink>              
            }

            { authenticated &&
              <li className="nav-item dropdown">
                <NavLink className="nav-link dropdown-toggle" id="navbarDropdownYou" to="/" activeClassName="active" data-toggle="dropdown" aria-haspopup="true" aria-expanded="false">
                  { userProfile && userProfile.avatar &&
                    <Avatar size={30} src={userProfile.avatar} round={true}/>                  
                  }

                  { userProfile && userProfile.name && 
                    <span>{userProfile.name}</span>
                  }

                  { userProfile && !userProfile.name &&
                    <span>Hi, you!</span>
                  }
                </NavLink>
                <div className="dropdown-menu dropdown-profile" aria-labelledby="navbarDropdownYou">
                  <Link className="dropdown-item" to="/profile">Profile</Link>
                  <Link className="dropdown-item" to="/wallet">Wallet</Link>
                  <a className="dropdown-item" onClick={()=>this.signout()}>Sign out</a>
                </div>
              </li>
            }
          </ul>

        </div>
      </nav>
    )
  }
}

export default withRouter(MainMenu)

MainMenu.propTypes = {
  authenticated: PropTypes.string,
  wallet: PropTypes.shape({
    unlocked: PropTypes.bool.isRequired,
    lock: PropTypes.func.isRequired,
  }),
  onSignOut: PropTypes.func.isRequired,
  unlockWallet: PropTypes.func.isRequired,
};<|MERGE_RESOLUTION|>--- conflicted
+++ resolved
@@ -27,12 +27,15 @@
     }
   }
 
+  componentWillUpdate(){
+    console.log('props', this.props)
+  }
+
   signout() {
     this.props.onSignOut();
     this.props.history.push('/')
   }
 
-<<<<<<< HEAD
   lockWallet = e => {
     e.preventDefault();
     this.props.wallet.lock();
@@ -45,14 +48,9 @@
     e.preventDefault();
     this.props.unlockWallet();
   };
-=======
-  componentWillUpdate(){
-    console.log('props', this.props)
-  }
->>>>>>> c48a4f7e
 
   render() {
-    const { userProfile, authenticated } = this.props
+    const { userProfile, authenticated } = this.props;
 
     return (
       <nav id="main-menu" className="navbar navbar-expand-lg fixed-top">
@@ -85,12 +83,12 @@
           </ul>
 
           <ul className="navbar-nav ml-auto mr-sm-2">
-            { this.props.authenticated && this.props.wallet && this.state.walletLocked &&
+            { authenticated && this.props.wallet && this.state.walletLocked &&
             <li className="nav-item mr-sm-2">
               <Link className="btn btn-outline-secondary" to="#" onClick={this.unlockWallet}>UnLock Wallet</Link>
             </li>
             }
-            { this.props.authenticated && this.props.wallet && !this.state.walletLocked &&
+            { authenticated && this.props.wallet && !this.state.walletLocked &&
               <li className="nav-item mr-sm-2">
                 <Link className="btn btn-outline-secondary" to="#" onClick={this.lockWallet}>Lock Wallet</Link>
               </li>
@@ -145,6 +143,10 @@
 
 MainMenu.propTypes = {
   authenticated: PropTypes.string,
+  userProfile: PropTypes.shape({
+    avatar: PropTypes.string,
+    name: PropTypes.string,
+  }),
   wallet: PropTypes.shape({
     unlocked: PropTypes.bool.isRequired,
     lock: PropTypes.func.isRequired,
