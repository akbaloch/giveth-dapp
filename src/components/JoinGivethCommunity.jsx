--- conflicted
+++ resolved
@@ -47,15 +47,9 @@
           title: 'Sorry, Giveth is in beta...',
           content: React.swal.msg(
             <p>
-<<<<<<< HEAD
-              It&#8217;s great to see that you want to start a Decentralized
-              Altruistic Community, or DAC! However, Giveth is still in alpha and
-              we only allow a select group of people to start DACs<br />
-=======
               It&#8217;s great to see that you want to start a Decentralized Altruistic Community,
-              or DAC! However, Giveth is still in beta and we only allow a select group of people to
+              or DAC! However, Giveth is still in alpha and we only allow a select group of people to
               start DACs<br />
->>>>>>> 37b2c43f
               Please <strong>contact us on our Slack</strong>, or keep browsing
             </p>,
           ),
@@ -95,14 +89,8 @@
           title: 'Sorry, Giveth is in beta...',
           content: React.swal.msg(
             <p>
-<<<<<<< HEAD
-              It&#8217;s great to see that you want to start a campaign,
-              however, Giveth is still in alpha and we only allow a select group
-              of people to start campaigns<br />
-=======
               It&#8217;s great to see that you want to start a campaign, however, Giveth is still in
-              beta and we only allow a select group of people to start campaigns<br />
->>>>>>> 37b2c43f
+              alpha and we only allow a select group of people to start campaigns<br />
               Please <strong>contact us on our Slack</strong>, or keep browsing
             </p>,
           ),
