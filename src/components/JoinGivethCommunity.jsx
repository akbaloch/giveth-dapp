import React, { Component } from 'react';
import PropTypes from 'prop-types';

import CommunityButton from './CommunityButton';
import User from '../models/User';
import {
  takeActionAfterWalletUnlock,
  checkWalletBalance,
  isInWhitelist,
} from '../lib/middleware';
import GivethWallet from '../lib/blockchain/GivethWallet';

/**
 * The join Giveth community top-bar
 */
class JoinGivethCommunity extends Component {
  constructor(props) {
    super(props);

    this.createDAC = this.createDAC.bind(this);
    this.createCampaign = this.createCampaign.bind(this);
  }

  createDAC() {
    isInWhitelist(this.props.currentUser, React.whitelist.delegateWhitelist)
      .then(() => {
        if (this.props.currentUser) {
          takeActionAfterWalletUnlock(this.props.wallet, () => {
            checkWalletBalance(this.props.wallet, this.props.history).then(
              () => {
                this.props.history.push('/dacs/new');
              },
            );
          });
        } else {
          React.swal({
            title: "You're almost there...",
            content: React.swal.msg(
              <p>
                It&#8217;s great to see that you want to start a Decentralized
                Altruistic Community, or DAC. To get started, please sign up (or
                sign in) first.
              </p>,
            ),
            icon: 'info',
            buttons: ['Cancel', 'Sign up now!'],
          }).then(isConfirmed => {
            if (isConfirmed) this.props.history.push('/signup');
          });
        }
      })
      .catch(() => {
        React.swal({
<<<<<<< HEAD
          title: 'Sorry, Giveth is in alpha...',
          content: React.swal.msg(<p>
              It&#8217;s great to see that you want to start a Decentralized Altruistic Community, or DAC!
              However, Giveth is still in alpha and we only allow a select group of people to start DACs<br />
              Please <strong>contact us on our Slack</strong>, or keep browsing the dApp.
                                  </p>),
=======
          title: 'Sorry, Giveth is in beta...',
          content: React.swal.msg(
            <p>
              It&#8217;s great to see that you want to start a Decentralized
              Altruistic Community, or DAC! However, Giveth is still in beta and
              we only allow a select group of people to start DACs<br />
              Please <strong>contact us on our Slack</strong>, or keep browsing
            </p>,
          ),
>>>>>>> 6ccfbe3d
          icon: 'info',
          buttons: [false, 'Got it'],
        });
      });
  }

  createCampaign() {
    isInWhitelist(this.props.currentUser, React.whitelist.projectOwnerWhitelist)
      .then(() => {
        if (this.props.currentUser) {
          takeActionAfterWalletUnlock(this.props.wallet, () => {
            checkWalletBalance(this.props.wallet, this.props.history).then(
              () => {
                this.props.history.push('/campaigns/new');
              },
            );
          });
        } else {
          React.swal({
            title: "You're almost there...",
            content: React.swal.msg(
              <p>
                It&#8217;s great to see that you want to start a campaign. To
                get started, please sign up (or sign in) first.
              </p>,
            ),
            icon: 'info',
            buttons: ['Cancel', 'Sign up now!'],
          }).then(isConfirmed => {
            if (isConfirmed) this.props.history.push('/signup');
          });
        }
      })
      .catch(() => {
        React.swal({
<<<<<<< HEAD
          title: 'Sorry, Giveth is in alpha...',
          content: React.swal.msg(<p>
              It&#8217;s great to see that you want to start a campaign,
              however, Giveth is still in alpha and we only allow a select group of people to start campaigns<br />
              Please <strong>contact us on our Slack</strong>, or keep browsing the dApp.
                                  </p>),
=======
          title: 'Sorry, Giveth is in beta...',
          content: React.swal.msg(
            <p>
              It&#8217;s great to see that you want to start a campaign,
              however, Giveth is still in beta and we only allow a select group
              of people to start campaigns<br />
              Please <strong>contact us on our Slack</strong>, or keep browsing
            </p>,
          ),
>>>>>>> 6ccfbe3d
          icon: 'info',
          buttons: [false, 'Got it'],
        });
      });
  }

  render() {
    return (
      <div id="join-giveth-community">
        <div className="vertical-align">
          <center>
            <h3>Building the Future of Giving, with You.</h3>
            <CommunityButton
              className="btn btn-success"
              url="https://giveth.slack.com"
            >
              &nbsp;Join Giveth
            </CommunityButton>
            &nbsp;
            <button className="btn btn-info" onClick={() => this.createDAC()}>
              Create a Community
            </button>
            <button
              className="btn btn-info"
              onClick={() => this.createCampaign()}
            >
              Start a Campaign
            </button>
          </center>
        </div>
      </div>
    );
  }
}

export default JoinGivethCommunity;

JoinGivethCommunity.propTypes = {
  history: PropTypes.shape({
    goBack: PropTypes.func.isRequired,
    push: PropTypes.func.isRequired,
  }).isRequired,
  currentUser: PropTypes.instanceOf(User),
  wallet: PropTypes.instanceOf(GivethWallet),
};

JoinGivethCommunity.defaultProps = {
  wallet: undefined,
  currentUser: undefined,
};<|MERGE_RESOLUTION|>--- conflicted
+++ resolved
@@ -51,24 +51,15 @@
       })
       .catch(() => {
         React.swal({
-<<<<<<< HEAD
-          title: 'Sorry, Giveth is in alpha...',
-          content: React.swal.msg(<p>
-              It&#8217;s great to see that you want to start a Decentralized Altruistic Community, or DAC!
-              However, Giveth is still in alpha and we only allow a select group of people to start DACs<br />
-              Please <strong>contact us on our Slack</strong>, or keep browsing the dApp.
-                                  </p>),
-=======
           title: 'Sorry, Giveth is in beta...',
           content: React.swal.msg(
             <p>
               It&#8217;s great to see that you want to start a Decentralized
-              Altruistic Community, or DAC! However, Giveth is still in beta and
+              Altruistic Community, or DAC! However, Giveth is still in alpha and
               we only allow a select group of people to start DACs<br />
               Please <strong>contact us on our Slack</strong>, or keep browsing
             </p>,
           ),
->>>>>>> 6ccfbe3d
           icon: 'info',
           buttons: [false, 'Got it'],
         });
@@ -104,24 +95,15 @@
       })
       .catch(() => {
         React.swal({
-<<<<<<< HEAD
-          title: 'Sorry, Giveth is in alpha...',
-          content: React.swal.msg(<p>
-              It&#8217;s great to see that you want to start a campaign,
-              however, Giveth is still in alpha and we only allow a select group of people to start campaigns<br />
-              Please <strong>contact us on our Slack</strong>, or keep browsing the dApp.
-                                  </p>),
-=======
           title: 'Sorry, Giveth is in beta...',
           content: React.swal.msg(
             <p>
               It&#8217;s great to see that you want to start a campaign,
-              however, Giveth is still in beta and we only allow a select group
+              however, Giveth is still in alpha and we only allow a select group
               of people to start campaigns<br />
               Please <strong>contact us on our Slack</strong>, or keep browsing
             </p>,
           ),
->>>>>>> 6ccfbe3d
           icon: 'info',
           buttons: [false, 'Got it'],
         });
