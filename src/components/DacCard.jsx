--- conflicted
+++ resolved
@@ -10,16 +10,11 @@
 } from './../lib/helpers';
 import CardStats from './CardStats';
 import User from './../models/User';
-<<<<<<< HEAD
-import { redirectAfterWalletUnlock, checkWalletBalance } from './../lib/middleware';
 import BaseWallet from '../lib/blockchain/BaseWallet';
-=======
 import {
   redirectAfterWalletUnlock,
   checkWalletBalance,
 } from './../lib/middleware';
-import GivethWallet from '../lib/blockchain/GivethWallet';
->>>>>>> 5812c64d
 import DAC from '../models/DAC';
 
 /**
