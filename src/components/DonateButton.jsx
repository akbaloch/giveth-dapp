--- conflicted
+++ resolved
@@ -514,31 +514,6 @@
           Donate
         </button>
 
-<<<<<<< HEAD
-        {wallet &&
-          this.state.modalVisible && (
-            <SkyLightStateless
-              isVisible={this.state.modalVisible}
-              onCloseClicked={() => {
-                this.setState({ modalVisible: false });
-              }}
-              onOverlayClicked={() => {
-                this.setState({ modalVisible: false });
-              }}
-              title={`Support this ${type}!`}
-            >
-              <strong>
-                Give Ether to support <em>{model.title}</em>
-              </strong>
-
-              {type === 'DAC' && (
-                <p>
-                  Pledge: as long as the {type} owner does not lock your money you can take it back
-                  any time.
-                </p>
-              )}
-
-=======
         {wallet && (
           <SkyLightStateless
             isVisible={this.state.modalVisible}
@@ -551,44 +526,12 @@
             </strong>
 
             {type === 'DAC' && (
->>>>>>> 04a85b84
               <p>
-                {/* Your wallet balance: <em>&#926;{wallet.getTokenBalance()}</em> */}
-                {/* <br /> */}
-                Gas price: <em>{utils.fromWei(gasPrice, 'gwei')} Gwei</em>
+                Pledge: as long as the {type} owner does not lock your money you can take it back
+                any time.
               </p>
-
-<<<<<<< HEAD
-              <Form
-                onSubmit={this.submit}
-                mapping={this.mapInputs}
-                onValid={() => this.toggleFormValid(true)}
-                onInvalid={() => this.toggleFormValid(false)}
-                layout="vertical"
-              >
-                <div className="form-group">
-                  <Input
-                    name="amount"
-                    // id="amount-input"
-                    label="How much Ξ do you want to donate?"
-                    type="number"
-                    value={amount}
-                    onChange={(name, value) => this.setState({ mewAmount: value })}
-                    placeholder="10"
-                    // validations={{
-                    // lessThan: wallet.getTokenBalance() - 0.5,
-                    // greaterThan: 0.00000000009,
-                    // }}
-                    // validationErrors={{
-                    // greaterThan: 'Minimum value must be at least Ξ0.1',
-                    // lessThan:
-                    // 'This donation exceeds your Giveth wallet balance. Please top up your wallet or donate with MyEtherWallet.',
-                    // }}
-                    required
-                    autoFocus
-                  />
-                </div>
-=======
+            )}
+
             <p>
               {/* Your wallet balance: <em>&#926;{wallet.getTokenBalance()}</em> */}
               {/* <br /> */}
@@ -624,9 +567,8 @@
                   autoFocus
                 />
               </div>
->>>>>>> 04a85b84
-
-                {/* <button
+
+              {/* <button
                 className="btn btn-success"
                 formNoValidate
                 type="submit"
@@ -635,11 +577,6 @@
                 {isSaving ? 'Donating...' : 'Donate Ξ with Giveth'}
               </button> */}
 
-<<<<<<< HEAD
-                <button className="btn btn-success" formNoValidate type="submit">
-                  Donate with MyEtherWallet
-                </button>
-=======
               <LoaderButton
                 className="btn btn-success"
                 formNoValidate
@@ -650,9 +587,8 @@
               >
                 Donate with Giveth
               </LoaderButton>
->>>>>>> 04a85b84
-
-                {/* <a
+
+              {/* <a
                  className={`btn btn-secondary ${isSaving ? 'disabled' : ''}`}
                  disabled={isSaving}
                  href={`${MEWurl}&value=${mewAmount}#send-transaction`}
@@ -661,9 +597,9 @@
                >
                 Donate with MyEtherWallet
               </a> */}
-              </Form>
-            </SkyLightStateless>
-          )}
+            </Form>
+          </SkyLightStateless>
+        )}
       </span>
     );
   }
