--- conflicted
+++ resolved
@@ -8,16 +8,11 @@
 import { feathersClient } from '../lib/feathersClient';
 import { takeActionAfterWalletUnlock, confirmBlockchainTransaction } from '../lib/middleware';
 import User from '../models/User';
-<<<<<<< HEAD
-import { displayTransactionError, getGasPrice, confirmBlockchainTransaction } from '../lib/helpers';
 import BaseWallet from '../lib/blockchain/BaseWallet';
-=======
 import {
   displayTransactionError,
   getGasPrice
 } from '../lib/helpers';
-import GivethWallet from '../lib/blockchain/GivethWallet';
->>>>>>> 5812c64d
 
 class DonateButton extends Component {
   constructor() {
