--- conflicted
+++ resolved
@@ -258,11 +258,7 @@
                   }}
                   validationErrors={{
                     greaterThan: 'Minimum value must be at least Ξ0.1',
-<<<<<<< HEAD
                     lessThan: 'This donation exceeds your Giveth wallet balance. Please top up your wallet or donate with MyEtherWallet.',
-=======
-                    lessThan: 'This donation exceeds your wallet balance. Please remember that you must also pay the transaction fee.',
->>>>>>> 2f575f6b
                   }}
                   required
                   autoFocus
