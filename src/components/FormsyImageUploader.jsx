--- conflicted
+++ resolved
@@ -28,9 +28,6 @@
     this.setState({ image: this.props.previewImage });
   }
 
-<<<<<<< HEAD
-  loadAndPreviewImage(name, files) {
-=======
   cropImage() {
     if (!this.cropper) {
       return;
@@ -38,8 +35,7 @@
     this.props.setImage(this.cropper.getCroppedCanvas().toDataURL());
   }
 
-  loadAndPreviewImage() {
->>>>>>> 937aec47
+  loadAndPreviewImage(name, files) {
     const reader = new FileReader();
     reader.onload = e => {
       this.setState({ image: e.target.result });
