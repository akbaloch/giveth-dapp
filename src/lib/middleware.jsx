import React from 'react';
import { history, goBackOnePath } from '../lib/helpers';

/**
 * Check if there is a currentUser. If not, routes back. If yes, resolves returned promise
 *
 * @param currentUser {object} Current User object
 * @param history     {object} Standard browser history object
 *
 * @return new Promise
 *
 * usage:
 *    isLoggedIn(currentUser)
 *      .then(()=> ...do something when logged in)
 *      .catch((err) ...do something when not logged in
 *      returns new Error 'notLoggedIn' if not logged in
 */
export const isLoggedIn = currentUser =>
  new Promise((resolve, reject) => {
    if (currentUser && currentUser.address) resolve();
    else {
      React.swal({
        title: 'Oops! You need to be signed in!',
        content: React.swal.msg(
          <p>
            Oops! You need to be logged in to view this page. Please sign in with a wallet to view
            this page.
          </p>,
        ),
        icon: 'warning',
        buttons: ['Cancel', 'Sign in'],
      }).then(isConfirmed => {
        if (isConfirmed) history.push('/signin');
        else history.push('/');
        reject(new Error('notLoggedIn'));
      });
    }
<<<<<<< HEAD
=======
    // history.push('/');
>>>>>>> 8d3e8630
  });

/**
 * Check if currentUser is authenticated. If not, routes back. If yes, resolves returned promise
 *
 * @param currentUser {object} Current User object
 * @param history     {object} Standard browser history object
 * @param wallet      {object} Wallet object
 *
 * @return new Promise
 *
 * usage:
 *    isAuthenticated(currentUser, wallet)
 *      .then(()=> ...do something when authenticated)
 *      .catch((err) ...do something when not authenticated
 *      returns new Error 'notAuthenticated' if not authenticated
 */
export const isAuthenticated = (currentUser, wallet) =>
  new Promise((resolve, reject) => {
    if (currentUser && currentUser.address && wallet && wallet.unlocked) resolve();
    else {
<<<<<<< HEAD
      history.push('/');
      reject(new Error('notAuthenticated'));
=======
      goBackOnePath();
      reject(new Error('notAuthenticated'));
      React.swal({
        title: 'Please sign in and unlock your wallet!',
        text: 'You need to sign in and unlock your wallet to continue.',
        icon: 'warning',
        buttons: 'OK',
      });
>>>>>>> 8d3e8630
    }
  });

/**
 * check if the currentUser is in a particular whitelist. If not, route back.
 * If yes, resolve promise
 *
 * @param currentUser {object} Current User object
 * @param whitelist   {array}  Array of whitelisted addresses
 *
 * @return new Promise
 *
 * usage:
 *    isInWhitelist(currentUser, whitelist)
 *      .then(()=> ...do something when in whitelist)
 */
export const isInWhitelist = (currentUser, whitelist) =>
  new Promise((resolve, reject) => {
    if (
      (whitelist && whitelist.length === 0) ||
      (currentUser &&
        currentUser.address &&
        whitelist.find(u => u.address.toLowerCase() === currentUser.address.toLowerCase()))
    ) {
      resolve();
    } else {
      // TODO: Not in whitelist, should handle the exception
      reject();
    }
  });

/**
 * If the wallet is locked, asks the user to unlock his wallet, otherwise performs the action
 *
 * @param wallet {object}   Wallet object
 * @param action {function} Function to call when the wallet is unlocked
 *
 */
export const takeActionAfterWalletUnlock = (wallet, action) => {
  if (!wallet || (wallet && !wallet.unlocked)) {
    React.unlockWallet(action);
  } else {
    action();
  }
};

/**
 * If the wallet is locked, asks the user to unlock his wallet before redirecting to a route
 *
 * @param wallet  {object} Wallet object
 * @param history {object} Standard history object
 * @param to      {string} Route to which the user should be redirected
 */
export const redirectAfterWalletUnlock = (to, wallet) => {
  takeActionAfterWalletUnlock(wallet, () => history.push(to));
};

/**
 * Checks for sufficient wallet balance.
 *
 * @param wallet  {object} Wallet object
 * @param history {object} Standard history object
 *
 */
export const checkWalletBalance = wallet =>
  new Promise((resolve, reject) => {
    if (wallet.getBalance() >= React.minimumWalletBalance) {
      resolve();
    } else {
      React.swal({
        title: 'Insufficient wallet balance',
        content: React.swal.msg(
          <p>
            Unfortunately you need at least {React.minimumWalletBalance} ETH in your wallet to
            continue. Please transfer some ETH to your Giveth wallet first.
          </p>,
        ),
        icon: 'warning',
        buttons: ['OK', 'View wallet info'],
      }).then(isConfirmed => {
        if (isConfirmed) history.push('/wallet');
        reject(new Error('noBalance'));
      });
    }
  });

/**
 * Confirms blockchain tx with user before making the tx
 *
 * @param wallet  {object} Wallet object
 * @param history {object} Standard history object
 *
 */
export const confirmBlockchainTransaction = (onConfirm, onCancel) =>
  React.swal({
    title: 'Send transaction?',
    text:
      'The action you are trying to perform will create a blockchain transaction. Please confirm to make the transaction.',
    icon: 'warning',
    dangerMode: true,
    buttons: ['Cancel', 'Yes, execute transaction'],
  }).then(isConfirmed => {
    if (isConfirmed) onConfirm();
    else onCancel();
  });<|MERGE_RESOLUTION|>--- conflicted
+++ resolved
@@ -1,5 +1,5 @@
 import React from 'react';
-import { history, goBackOnePath } from '../lib/helpers';
+import { history } from '../lib/helpers';
 
 /**
  * Check if there is a currentUser. If not, routes back. If yes, resolves returned promise
@@ -35,10 +35,6 @@
         reject(new Error('notLoggedIn'));
       });
     }
-<<<<<<< HEAD
-=======
-    // history.push('/');
->>>>>>> 8d3e8630
   });
 
 /**
@@ -60,19 +56,8 @@
   new Promise((resolve, reject) => {
     if (currentUser && currentUser.address && wallet && wallet.unlocked) resolve();
     else {
-<<<<<<< HEAD
       history.push('/');
       reject(new Error('notAuthenticated'));
-=======
-      goBackOnePath();
-      reject(new Error('notAuthenticated'));
-      React.swal({
-        title: 'Please sign in and unlock your wallet!',
-        text: 'You need to sign in and unlock your wallet to continue.',
-        icon: 'warning',
-        buttons: 'OK',
-      });
->>>>>>> 8d3e8630
     }
   });
 
