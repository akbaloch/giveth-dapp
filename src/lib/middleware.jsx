--- conflicted
+++ resolved
@@ -33,33 +33,16 @@
  *    isInWhitelist(currentUser, whitelist)
  *      .then(()=> ...do something when in whitelist)
  */
-<<<<<<< HEAD
-
-export const isInWhitelist = (currentUser, whitelist, history) =>
-  new Promise((resolve, reject) => {
-    if(whitelist.length > 0 && currentUser && currentUser.address) {
-      const whitelistedUser = whitelist.find((u) => u.address.toLowerCase() === currentUser.address.toLowerCase())
-
-      if(whitelistedUser) {
-        resolve()
-      } else {
-        console.log('you are not in the whitelist');
-        if(history) history.goBack();
-        reject('not in whitelist');
-      }
-
-=======
 export const isInWhitelist = (currentUser, whitelist) =>
   new Promise((resolve, reject) => {
     if (
       whitelist.length === 0 ||
-      (currentUser &&
-        whitelist.map(add => add.toLowerCase()).includes(currentUser.address.toLowerCase()))
+      (currentUser && currentUser.address
+        whitelist.find((u) => u.address.toLowerCase() === currentUser.address.toLowerCase()))
     ) {
       resolve();
     } else {
-      reject();
->>>>>>> e8850de4
+      reject('not in whitelist');
     }
   });
 
