--- conflicted
+++ resolved
@@ -16,7 +16,6 @@
 export const isLoggedIn = currentUser =>
   new Promise((resolve, reject) => {
     if (currentUser && currentUser.address) resolve();
-<<<<<<< HEAD
     else {
       React.swal({
         title: 'Oops! You need to be signed in!',
@@ -35,9 +34,6 @@
       });
     }
     // history.push('/');
-=======
-    else history.push('/');
->>>>>>> 6e33bd72
   });
 
 /**
