import React from 'react';
import 'whatwg-fetch';
import { createBrowserHistory } from 'history';
import { feathersClient } from './feathersClient';
import DefaultAvatar from './../assets/avatar-100.svg';
import { utils } from 'web3';

export const isOwner = (address, currentUser) =>
  address !== undefined &&
  currentUser !== undefined &&
  currentUser.address === address;

export const authenticate = wallet => {
  const authData = {
    strategy: 'web3',
    address: wallet.getAddresses()[0],
  };

  return new Promise((resolve, reject) => {
    feathersClient.authenticate(authData).catch(response => {
      // normal flow will issue a 401 with a challenge message we need to sign and send to
      // verify our identity
      if (response.code === 401 && response.data.startsWith('Challenge =')) {
        const msg = response.data.replace('Challenge =', '').trim();

        return resolve(wallet.signMessage(msg).signature);
      }
      return reject(response);
    });
  })
    .then(signature => {
      authData.signature = signature;
      return feathersClient.authenticate(authData);
    })
    .then(response => {
      console.log('Authenticated!');
      return response.accessToken;
    });
};

export const getTruncatedText = (text, maxLength) => {
  const txt = text.replace(/<(?:.|\n)*?>/gm, '').trim();
  if (txt.length > maxLength) {
    return `${txt.substr(0, maxLength).trim()}...`;
  }
  return txt;
};

// displays a sweet alert with an error when the transaction goes wrong
export const displayTransactionError = txHash => {
  let msg;
  if (txHash) {
    msg = (
      <p>
        Something went wrong with the transaction.
        <a
          href={`{etherScanUrl}tx/${txHash}`}
          target="_blank"
          rel="noopener noreferrer"
        >
          View transaction
        </a>
      </p>
    );
    // TODO update or remove from feathers? maybe don't remove, so we can inform the user that the
    // tx failed and retry
  } else {
    msg = (
      <p>Something went wrong with the transaction. Is your wallet unlocked?</p>
    );
  }

  React.swal({
    title: 'Oh no!',
    content: React.swal.msg(msg),
    icon: 'error',
  });
};

// returns the user name, or if no user name, returns default name
export const getUserName = owner => {
  if (owner && owner.name) {
    return owner.name;
  }
  return 'Anonymous user';
};

// returns the user avatar, or if no user avatar, returns default avatar
export const getUserAvatar = owner => {
  if (owner && owner.avatar) {
    return owner.avatar;
  }
  return DefaultAvatar;
};

<<<<<<< HEAD
export const getRandomWhitelistAddress = wl =>
  wl[Math.floor(Math.random() * wl.length)];

export const getGasPrice = () =>
  feathersClient
    .service('/gasprice')
    .find()
    .then(resp => {
      const gasPrice = resp.safeLow * 1.1;
      // div by 10 b/c https://ethgasstation.info/json/ethgasAPI.json returns price in gwei * 10
      // we're only interested in gwei
      return gasPrice > resp.average ? resp.average / 10 : gasPrice / 10;
    });

export const confirmBlockchainTransaction = (onConfirm, onCancel) =>
  React.swal({
    title: 'Send transaction?',
    text:
      'The action you are trying to perform will create a blockchain transaction. Please confirm to make the transaction.',
    icon: 'warning',
    dangerMode: true,
    buttons: ['Cancel', 'Yes, execute transaction'],
  }).then(isConfirmed => {
    if (isConfirmed) onConfirm();
    else onCancel();
  });
=======
export const getRandomWhitelistAddress = wl => wl[Math.floor(Math.random() * wl.length)];

export const getGasPrice = () => feathersClient.service('/gasprice').find().then(resp => {
  let gasPrice = resp.safeLow * 1.1;
  // div by 10 b/c https://ethgasstation.info/json/ethgasAPI.json returns price in gwei * 10
  // we're only interested in gwei
  gasPrice = (gasPrice > resp.average) ? resp.average / 10 : gasPrice / 10;
  return utils.toWei(`${gasPrice}`, 'gwei');
});

export const confirmBlockchainTransaction = (onConfirm, onCancel) => (React.swal({
  title: 'Send transaction?',
  text: 'The action you are trying to perform will create a blockchain transaction. Please confirm to make the transaction.',
  icon: 'warning',
  dangerMode: true,
  buttons: ['Cancel', 'Yes, execute transaction'],
}).then((isConfirmed) => {
  if (isConfirmed) onConfirm();
  else onCancel();
}));
>>>>>>> 12c5494f

// returns a risk indicator
export const calculateRiskFactor = (owner, dependencies) => {
  const reasons = {
    risk: 0,
    hasName: true,
    hasAvatar: true,
    hasEmail: true,
    hasLinkedIn: true,
    hasDependencies: true,
  };

  if (!owner.name) {
    reasons.risk += 3;
    reasons.hasName = false;
  }

  if (!owner.avatar) {
    reasons.risk += 2;
    reasons.hasAvatar = false;
  }

  if (!owner.email) {
    reasons.risk += 15;
    reasons.hasEmail = false;
  }

  if (!owner.linkedIn) {
    reasons.risk += 35;
    reasons.hasLinkedIn = false;
  }

  if (dependencies === 0) {
    reasons.risk += 40;
    reasons.hasDependencies = false;
  }

  return reasons;
};

export const history = createBrowserHistory();<|MERGE_RESOLUTION|>--- conflicted
+++ resolved
@@ -93,7 +93,6 @@
   return DefaultAvatar;
 };
 
-<<<<<<< HEAD
 export const getRandomWhitelistAddress = wl =>
   wl[Math.floor(Math.random() * wl.length)];
 
@@ -102,10 +101,11 @@
     .service('/gasprice')
     .find()
     .then(resp => {
-      const gasPrice = resp.safeLow * 1.1;
+      let gasPrice = resp.safeLow * 1.1;
       // div by 10 b/c https://ethgasstation.info/json/ethgasAPI.json returns price in gwei * 10
       // we're only interested in gwei
-      return gasPrice > resp.average ? resp.average / 10 : gasPrice / 10;
+      gasPrice = gasPrice > resp.average ? resp.average / 10 : gasPrice / 10;
+      return utils.toWei(`${gasPrice}`, 'gwei');
     });
 
 export const confirmBlockchainTransaction = (onConfirm, onCancel) =>
@@ -120,28 +120,6 @@
     if (isConfirmed) onConfirm();
     else onCancel();
   });
-=======
-export const getRandomWhitelistAddress = wl => wl[Math.floor(Math.random() * wl.length)];
-
-export const getGasPrice = () => feathersClient.service('/gasprice').find().then(resp => {
-  let gasPrice = resp.safeLow * 1.1;
-  // div by 10 b/c https://ethgasstation.info/json/ethgasAPI.json returns price in gwei * 10
-  // we're only interested in gwei
-  gasPrice = (gasPrice > resp.average) ? resp.average / 10 : gasPrice / 10;
-  return utils.toWei(`${gasPrice}`, 'gwei');
-});
-
-export const confirmBlockchainTransaction = (onConfirm, onCancel) => (React.swal({
-  title: 'Send transaction?',
-  text: 'The action you are trying to perform will create a blockchain transaction. Please confirm to make the transaction.',
-  icon: 'warning',
-  dangerMode: true,
-  buttons: ['Cancel', 'Yes, execute transaction'],
-}).then((isConfirmed) => {
-  if (isConfirmed) onConfirm();
-  else onCancel();
-}));
->>>>>>> 12c5494f
 
 // returns a risk indicator
 export const calculateRiskFactor = (owner, dependencies) => {
