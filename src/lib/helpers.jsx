--- conflicted
+++ resolved
@@ -179,10 +179,9 @@
   return eth;
 };
 
-<<<<<<< HEAD
-=======
 // removes the last pathname from the url and pushes that location
->>>>>>> 6e33bd72
+// the back button will go one lower nested route inside of the DApp
+
 export const goBackOnePath = () => {
   let url = history.location.pathname.split('/');
   url.pop();
