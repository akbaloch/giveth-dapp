import { LiquidPledging } from 'giveth-liquidpledging';
import { LPPDacFactory } from 'lpp-dac';
import { LPPCampaignFactory } from 'lpp-campaign';
import { LPPCappedMilestoneFactory } from 'lpp-capped-milestone';
import { GivethBridge, ForeignGivethBridge } from 'giveth-bridge';

import { getWeb3 } from './getWeb3';
import config from '../../configuration';

let network;

export default () => {
  if (network) return Promise.resolve(network);

  return getWeb3().then(web3 => {
    network = Object.assign({}, config);
    network.liquidPledging = new LiquidPledging(web3, network.liquidPledgingAddress);
    network.lppDacFactory = new LPPDacFactory(web3, network.lppDacFactoryAddress);
    network.lppCampaignFactory = new LPPCampaignFactory(web3, network.lppCampaignFactoryAddress);
    network.lppCappedMilestoneFactory = new LPPCappedMilestoneFactory(
      web3,
      network.lppCappedMilestoneFactoryAddress,
    );
    network.givethBridge = new GivethBridge(web3, network.givethBridgeAddress);
<<<<<<< HEAD
=======
    network.foreignGivethBridge = new ForeignGivethBridge(web3, network.foreignGivethBridgeAddress);
>>>>>>> 04a85b84

    return network;
  });
};<|MERGE_RESOLUTION|>--- conflicted
+++ resolved
@@ -22,10 +22,7 @@
       network.lppCappedMilestoneFactoryAddress,
     );
     network.givethBridge = new GivethBridge(web3, network.givethBridgeAddress);
-<<<<<<< HEAD
-=======
     network.foreignGivethBridge = new ForeignGivethBridge(web3, network.foreignGivethBridgeAddress);
->>>>>>> 04a85b84
 
     return network;
   });
