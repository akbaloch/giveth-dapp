--- conflicted
+++ resolved
@@ -25,13 +25,9 @@
    *                      retrieve chainId, gasPrice, and nonce automatically
    */
   constructor(keystores, provider) {
-<<<<<<< HEAD
     super();
-    if (!Array.isArray(keystores) || keystores.length === 0) throw new Error('keystores is required. and must be an array');
-=======
     if (!Array.isArray(keystores) || keystores.length === 0)
       throw new Error('keystores is required. and must be an array');
->>>>>>> 5812c64d
 
     const accounts = new Accounts(provider);
     mapSet.call(mapAccounts, this, accounts);
