import React, { Component } from 'react'
import { BrowserRouter as Router, Route, Switch } from 'react-router-dom'
import localforage from 'localforage';

import loadAndWatchFeatherJSResource from '../lib/loadAndWatchFeatherJSResource'
<<<<<<< HEAD
import { feathersClient } from "../lib/feathersClient";
import GivethWallet from '../lib/GivethWallet';
=======
import { socket, feathersClient } from "../lib/feathersClient";
>>>>>>> c48a4f7e

// views
import Profile from './../components/views/Profile'
import UserWallet from './../components/views/UserWallet'
import EditProfile from './../components/views/EditProfile'
import SignIn from './../components/views/SignIn'
import Signup from './../components/views/Signup'
import ChangeAccount from './../components/views/ChangeAccount'

import ViewMilestone from './../components/views/ViewMilestone'
import Causes from './../components/views/Causes'
import EditCause from './../components/views/EditCause'
import ViewCause from './../components/views/ViewCause'
import NotFound from './../components/views/NotFound'

import Campaigns from './../components/views/Campaigns'
import EditCampaign from './../components/views/EditCampaign'
import ViewCampaign from './../components/views/ViewCampaign'
import EditMilestone from './../components/views/EditMilestone'


// components
import MainMenu from './../components/MainMenu'
import Loader from './../components/Loader'
import UnlockWallet from "../components/UnlockWallet";

/**
 * This container holds the application and its routes.
 * It is also responsible for loading application persistent data.
 * As long as this component is mounted, the data will be persistent, if passed as props to children.
 */

class Application extends Component {
  constructor() {
    super()

    this.state = {
      milestones: [],
      causes: [],
      campaigns: [],
      web3: undefined,
      currentUser: undefined,
      isLoading: true,
      hasError: false,
      wallet: undefined,
<<<<<<< HEAD
      unlockWallet: false,
      cachedWallet: true,
=======
      userProfile: undefined
>>>>>>> c48a4f7e
    };

    localforage.config({
      name: 'giveth',
    });

    this.handleWalletChange = this.handleWalletChange.bind(this);
  }

  componentWillMount() {
    // Load causes and campaigns. When we receive first data, we finish loading.
    // This setup is a little ugly, because the callback is being called 
    // again and again by loadAndWatchFeatherJSResource whenever data changes.
    // Yet the promise will be resolved the first time.
    // But he, it works! ;-)

    Promise.all([
      new Promise((resolve, reject) => {
        new loadAndWatchFeatherJSResource('causes', {}, (resp, err) => {
          if (resp) {
            this.setState({ causes: resp })
            resolve()
          } else {
            reject()
          }
        })
      })
      ,
      new Promise((resolve, reject) => {
        new loadAndWatchFeatherJSResource('campaigns', {}, (resp, err) => {
          if (resp) {
            this.setState({ campaigns: resp })
            resolve()
          } else {
            reject()
          }
        })
      })
    ]).then(() => this.setState({ isLoading: false, hasError: false }))
      .catch((e) => {
        console.log('error loading', e)
        this.setState({ isLoading: false, hasError: true })
      });

    // Load the wallet if it is cached
    GivethWallet.getCachedKeystore()
      .then(keystore => {
        //TODO change to getWeb3() when implemented
        const provider = this.state.web3 ? this.state.web3.currentProvider : undefined;
        return GivethWallet.loadWallet(keystore, provider);
      })
      .then(wallet => this.setState({ wallet }))
      .catch(err => {
        console.log(err);
        this.setState({
          cachedWallet: false,
        })
      });

    // login the user if we have a valid JWT
    feathersClient.passport.getJWT()
      .then(token => feathersClient.passport.verifyJWT(token))
      .then(payload => {
        this.setState({ currentUser: payload.userId });
        feathersClient.authenticate(); // need to authenticate the socket connection
      })
      .catch(console.log);

    // QUESTION: Should rendering wait for this to load?
    // new Web3Monitor(({web3}) => {
    //   this.setState({
    //     web3
    //   })
    // })
  }

<<<<<<< HEAD
  onSignOut = () => {
    if (this.state.wallet) this.state.wallet.lock();

    feathersClient.logout();
    this.setState({ currentUser: undefined });
  };

  onSignIn = () => this.setState({
    currentUser: this.state.wallet.getAddresses()[ 0 ]
  });

  handleWalletChange(wallet) {
    wallet.cacheKeystore();

    this.setState({
      wallet,
      currentUser: wallet.getAddresses()[ 0 ],
    });
=======
  handleWalletChange(wallet, callback) {
    if (wallet) {
      wallet.getKeystore((keystore) => {
        localforage.setItem('keystore', keystore)
      })

      const address = wallet.getAddresses()[0]

      feathersClient.service('/users').get(address)
        .then(user => {
          console.log('user', user)
          this.setState({ userProfile: user })          
          if(callback) callback()
        }) 
        .catch(err => {
          if (err.code === 404) {
            feathersClient.service('/users').create({ address })
              .then(user => {
                console.log('created user ', user);
                this.props.history.push('/profile');
              })
          } else {
            this.props.history.goBack();
          }
        })      

      // socket.emit('users::find', {address: address}, (error, resp) => {    
      //   console.log('err, res', error, resp)
      //   if(resp) {
      //     this.setState({ userProfile: resp.data[0] })
      //   } 
      // })

      this.setState({
        wallet,
        currentUser: address,
      });
    } else {
      if (this.state.wallet) this.state.wallet.clear();

      // This is now only used when signing out. I don't think we should clear this.
      // localforage.removeItem('keystore');
      this.setState({
        wallet,
        currentUser: undefined,
        userProfile: undefined
      });
    }
>>>>>>> c48a4f7e
  }

  render() {

    return (
      <Router>
        <div>
<<<<<<< HEAD
          <MainMenu authenticated={(this.state.currentUser)} onSignOut={this.onSignOut} wallet={this.state.wallet}
                    unlockWallet={() => this.setState({ unlockWallet: true })} />
=======
          <MainMenu 
            authenticated={this.state.currentUser} 
            handleWalletChange={this.handleWalletChange}
            userProfile={this.state.userProfile}/>
>>>>>>> c48a4f7e

          {this.state.isLoading &&
            <Loader className="fixed"/>
          }

          {this.state.wallet && this.state.unlockWallet &&
            <UnlockWallet wallet={this.state.wallet} onClose={() => this.setState({ unlockWallet: false })}/>
          }

          {!this.state.isLoading && !this.state.hasError &&
            <div>
              {/* Routes are defined here. Persistent data is set as props on components */}
              <Switch>
                <Route exact path="/" component={props => <Causes causes={this.state.causes} currentUser={this.state.currentUser} {...props}/>} />
                
                <Route exact path="/dacs" component={props => <Causes causes={this.state.causes} currentUser={this.state.currentUser} {...props}/>} />
                <Route exact path="/dacs/new" component={props => <EditCause isNew={true} currentUser={this.state.currentUser} {...props}/>} />                        
                <Route exact path="/dacs/:id" component={ViewCause}/>
                <Route exact path="/dacs/:id/edit" component={props => <EditCause currentUser={this.state.currentUser} {...props}/>} />  

                <Route exact path="/campaigns" component={props => <Campaigns campaigns={this.state.campaigns} currentUser={this.state.currentUser} {...props}/>} />
                <Route exact path="/campaigns/new" component={props => <EditCampaign isNew={true} currentUser={this.state.currentUser} {...props}/>} />                        
                <Route exact path="/campaigns/:id" component={props => <ViewCampaign currentUser={this.state.currentUser} {...props} /> }/>
                <Route exact path="/campaigns/:id/edit" component={props => <EditCampaign currentUser={this.state.currentUser} {...props}/>} />   

                <Route exact path="/campaigns/:id/milestones/new" component={props => <EditMilestone isNew={true} currentUser={this.state.currentUser} {...props} />}/>
                <Route exact path="/campaigns/:id/milestones/:milestoneId" component={props => <ViewMilestone currentUser={this.state.currentUser} {...props} />}/>          
                <Route exact path="/campaigns/:id/milestones/:milestoneId/edit" component={props => <EditMilestone currentUser={this.state.currentUser} {...props} />}/>       
                             
                <Route exact path="/signin" render={props => <SignIn wallet={this.state.wallet} cachedWallet={this.state.cachedWallet} onSignIn={this.onSignIn} {...props}/>} />
                
                <Route exact path="/signup" render={props => 
                  <Signup 
                    provider={this.state.web3 ? this.state.web3.currentProvider : undefined}
                    walletCreated={this.handleWalletChange}                     
                    {...props}/>} />
                
                <Route exact path="/change-account" render={props => 
                  <ChangeAccount 
                    provider={this.state.web3 ? this.state.web3.currentProvider : undefined}
                    handleWalletChange={this.handleWalletChange}                     
                    {...props}/>} />

                <Route exact path="/wallet" component={props => <UserWallet currentUser={this.state.currentUser} wallet={this.state.wallet} {...props}/>} />
                <Route exact path="/profile" component={props => <EditProfile currentUser={this.state.currentUser} wallet={this.state.wallet} {...props}/>} />
                <Route exact path="/profile/:userAddress" component={props => <Profile {...props}/>} />

                <Route component={NotFound}/>
              </Switch>
            </div>
          }

          { !this.state.isLoading && this.state.hasError &&
            <center>
              <h2>Oops, something went wrong...</h2>
              <p>The Giveth dapp could not load for some reason. Please try again...</p>
            </center>
          }

        </div>
      </Router>
    )
  }
}

export default Application<|MERGE_RESOLUTION|>--- conflicted
+++ resolved
@@ -3,12 +3,8 @@
 import localforage from 'localforage';
 
 import loadAndWatchFeatherJSResource from '../lib/loadAndWatchFeatherJSResource'
-<<<<<<< HEAD
 import { feathersClient } from "../lib/feathersClient";
 import GivethWallet from '../lib/GivethWallet';
-=======
-import { socket, feathersClient } from "../lib/feathersClient";
->>>>>>> c48a4f7e
 
 // views
 import Profile from './../components/views/Profile'
@@ -54,12 +50,9 @@
       isLoading: true,
       hasError: false,
       wallet: undefined,
-<<<<<<< HEAD
       unlockWallet: false,
       cachedWallet: true,
-=======
       userProfile: undefined
->>>>>>> c48a4f7e
     };
 
     localforage.config({
@@ -136,7 +129,6 @@
     // })
   }
 
-<<<<<<< HEAD
   onSignOut = () => {
     if (this.state.wallet) this.state.wallet.lock();
 
@@ -146,7 +138,7 @@
 
   onSignIn = () => this.setState({
     currentUser: this.state.wallet.getAddresses()[ 0 ]
-  });
+  }, this.getUserProfile);
 
   handleWalletChange(wallet) {
     wallet.cacheKeystore();
@@ -154,57 +146,19 @@
     this.setState({
       wallet,
       currentUser: wallet.getAddresses()[ 0 ],
-    });
-=======
-  handleWalletChange(wallet, callback) {
-    if (wallet) {
-      wallet.getKeystore((keystore) => {
-        localforage.setItem('keystore', keystore)
-      })
-
-      const address = wallet.getAddresses()[0]
-
-      feathersClient.service('/users').get(address)
-        .then(user => {
-          console.log('user', user)
-          this.setState({ userProfile: user })          
-          if(callback) callback()
-        }) 
-        .catch(err => {
-          if (err.code === 404) {
-            feathersClient.service('/users').create({ address })
-              .then(user => {
-                console.log('created user ', user);
-                this.props.history.push('/profile');
-              })
-          } else {
-            this.props.history.goBack();
-          }
-        })      
-
-      // socket.emit('users::find', {address: address}, (error, resp) => {    
-      //   console.log('err, res', error, resp)
-      //   if(resp) {
-      //     this.setState({ userProfile: resp.data[0] })
-      //   } 
-      // })
-
-      this.setState({
-        wallet,
-        currentUser: address,
+    }, this.getUserProfile);
+  }
+
+  getUserProfile() {
+    return feathersClient.service('/users').get(this.state.currentUser)
+      .then(user => {
+        console.log('user', user);
+        this.setState({ userProfile: user });
+      })
+      .catch(err => {
+        console.log(err);
+//      this.props.history.goBack();
       });
-    } else {
-      if (this.state.wallet) this.state.wallet.clear();
-
-      // This is now only used when signing out. I don't think we should clear this.
-      // localforage.removeItem('keystore');
-      this.setState({
-        wallet,
-        currentUser: undefined,
-        userProfile: undefined
-      });
-    }
->>>>>>> c48a4f7e
   }
 
   render() {
@@ -212,15 +166,12 @@
     return (
       <Router>
         <div>
-<<<<<<< HEAD
-          <MainMenu authenticated={(this.state.currentUser)} onSignOut={this.onSignOut} wallet={this.state.wallet}
-                    unlockWallet={() => this.setState({ unlockWallet: true })} />
-=======
-          <MainMenu 
-            authenticated={this.state.currentUser} 
-            handleWalletChange={this.handleWalletChange}
-            userProfile={this.state.userProfile}/>
->>>>>>> c48a4f7e
+          <MainMenu
+            authenticated={(this.state.currentUser)}
+            onSignOut={this.onSignOut}
+            wallet={this.state.wallet}
+            userProfile={this.state.userProfile}
+            unlockWallet={() => this.setState({ unlockWallet: true })} />
 
           {this.state.isLoading &&
             <Loader className="fixed"/>
