--- conflicted
+++ resolved
@@ -13,12 +13,7 @@
 
 import DataRoutes from './DataRoutes';
 
-<<<<<<< HEAD
-
 import BaseWallet from '../lib/blockchain/BaseWallet';
-=======
->>>>>>> 5812c64d
-import GivethWallet from '../lib/blockchain/GivethWallet';
 import getWeb3 from '../lib/blockchain/getWeb3';
 import { history } from '../lib/helpers';
 
@@ -148,7 +143,6 @@
         this.setState({ isLoading: false, hasError: false });
       });
 
-<<<<<<< HEAD
     // Check if Web3 has been injected by the browser:
     if (typeof web3 !== 'undefined') {
       // You have a web3 browser! Continue below!
@@ -159,36 +153,21 @@
       // Warn the user that they need to get a web3 browser
       // Or install MetaMask, maybe with a nice graphic.
       GivethWallet.getCachedKeystore()
-        .then((keystore) => {
+        .then(keystore => {
           // TODO change to getWeb3() when implemented. actually remove provider from GivethWallet
-          const provider = this.state.web3 ? this.state.web3.currentProvider : undefined;
+          const provider = this.state.web3
+            ? this.state.web3.currentProvider
+            : undefined;
           return GivethWallet.loadWallet(keystore, provider);
         })
-        .then((wallet) => {
+        .then(wallet => {
           getWeb3().then(web3 => web3.setWallet(wallet));
           this.setState({ wallet });
         })
-        .catch((err) => {
+        .catch(err => {
           if (err.message !== 'No keystore found') console.error(err); // eslint-disable-line no-console
         });
     }
-=======
-    GivethWallet.getCachedKeystore()
-      .then(keystore => {
-        // TODO change to getWeb3() when implemented. actually remove provider from GivethWallet
-        const provider = this.state.web3
-          ? this.state.web3.currentProvider
-          : undefined;
-        return GivethWallet.loadWallet(keystore, provider);
-      })
-      .then(wallet => {
-        getWeb3().then(web3 => web3.setWallet(wallet));
-        this.setState({ wallet });
-      })
-      .catch(err => {
-        if (err.message !== 'No keystore found') console.error(err); // eslint-disable-line no-console
-      });
->>>>>>> 5812c64d
   }
 
   onSignOut() {
