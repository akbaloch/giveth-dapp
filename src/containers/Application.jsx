import React, { Component } from 'react';
import ReactDOM from 'react-dom';

<<<<<<< HEAD
import { Router, Route, Switch, Redirect } from 'react-router-dom';
=======
import { Router, Route, Redirect, Switch } from 'react-router-dom';
>>>>>>> 6e33bd72
import localforage from 'localforage';

import { ToastContainer, toast } from 'react-toastify';
import 'react-toastify/dist/ReactToastify.min.css';

import Sweetalert from 'sweetalert';

import DataRoutes from './DataRoutes';

import { history } from '../lib/helpers';

// views
import Profile from './../components/views/Profile';
import UserWallet from './../components/views/UserWallet';
import EditProfile from './../components/views/EditProfile';
import SignIn from './../components/views/SignIn';
import Signup from './../components/views/SignUp';
import ChangeAccount from './../components/views/ChangeAccount';

import ViewMilestone from './../components/views/ViewMilestone';
import EditDAC from './../components/views/EditDAC';
import ViewDAC from './../components/views/ViewDAC';
import Donations from './../components/views/Donations';
import Delegations from './../components/views/Delegations';
import MyDACs from './../components/views/MyDACs';
import MyCampaigns from './../components/views/MyCampaigns';
import MyMilestones from './../components/views/MyMilestones';
import NotFound from './../components/views/NotFound';

import EditCampaign from './../components/views/EditCampaign';
import ViewCampaign from './../components/views/ViewCampaign';
import EditMilestone from './../components/views/EditMilestone';

// components
import MainMenu from './../components/MainMenu';
import Loader from './../components/Loader';
import UnlockWallet from '../components/UnlockWallet';

// context providers
import UserProvider, { Consumer as UserConsumer } from '../contextProviders/UserProvider';

import './../lib/validators';

/* global document */
/**
 * Here we hack to make stuff globally available
 */
// Make sweet alert global
React.swal = Sweetalert;

// Construct a dom node to be used as content for sweet alert
React.swal.msg = reactNode => {
  const wrapper = document.createElement('span');
  ReactDOM.render(reactNode, wrapper);
  return wrapper.firstChild;
};

// make toast globally available
React.toast = toast;

/**
 * This container holds the application and its routes.
 * It is also responsible for loading application persistent data.
 * As long as this component is mounted, the data will be persistent,
 * if passed as props to children.
 * -> moved to data to UserProvider
 */
class Application extends Component {
  constructor() {
    super();

    localforage.config({
      name: 'giveth',
    });

    // Making unlock wallet global
    // React.unlockWallet = this.unlockWallet;
  }

  render() {
    return (
      <Router history={history}>
        <UserProvider>
          <UserConsumer>
            {({
              state: {
                wallet,
                currentUser,
                isLoading,
                hasError,
                showUnlockWalletModal,
                actionAfter,
              },
              actions: {
                onSignIn,
                onSignOut,
                walletUnlocked,
                hideUnlockWalletModal,
                handleWalletChange,
              },
            }) => (
              <div>
                {isLoading && <Loader className="fixed" />}

                {wallet &&
                  showUnlockWalletModal && (
                    <UnlockWallet
                      wallet={wallet}
                      actionAfter={actionAfter}
                      onClose={walletUnlocked}
                      onCloseClicked={hideUnlockWalletModal}
                    />
                  )}

                {!isLoading &&
                  !hasError && (
                    <div>
                      <MainMenu onSignOut={onSignOut} />

                      <Switch>
                        {/* Routes are defined here. Persistent data is set as props on components
                  NOTE order matters, wrong order breaks routes!
               */}

                        <Route
                          exact
                          path="/dacs/new"
                          component={props => (
                            <EditDAC isNew currentUser={currentUser} wallet={wallet} {...props} />
                          )}
                        />
                        <Route
                          exact
                          path="/dacs/:id"
                          component={props => (
                            <ViewDAC currentUser={currentUser} wallet={wallet} {...props} />
                          )}
                        />
                        <Route
                          exact
                          path="/dacs/:id/edit"
                          component={props => (
                            <EditDAC currentUser={currentUser} wallet={wallet} {...props} />
                          )}
                        />

                        <Route
                          exact
                          path="/campaigns/new"
                          component={props => (
                            <EditCampaign
                              isNew
                              currentUser={currentUser}
                              wallet={wallet}
                              {...props}
                            />
                          )}
                        />
                        <Route
                          exact
                          path="/campaigns/:id"
                          component={props => (
                            <ViewCampaign currentUser={currentUser} wallet={wallet} {...props} />
                          )}
                        />
                        <Route
                          exact
                          path="/campaigns/:id/edit"
                          component={props => (
                            <EditCampaign currentUser={currentUser} wallet={wallet} {...props} />
                          )}
                        />

                        <Route
                          exact
                          path="/campaigns/:id/milestones/new"
                          component={props => (
                            <EditMilestone
                              isNew
                              currentUser={currentUser}
                              wallet={wallet}
                              {...props}
                            />
                          )}
                        />
                        <Route
                          exact
                          path="/campaigns/:id/milestones/propose"
                          component={props => (
                            <EditMilestone
                              isNew
                              isProposed
                              currentUser={currentUser}
                              wallet={wallet}
                              {...props}
                            />
                          )}
                        />
                        <Route
                          exact
                          path="/campaigns/:id/milestones/:milestoneId"
                          component={props => (
                            <ViewMilestone currentUser={currentUser} wallet={wallet} {...props} />
                          )}
                        />
                        <Route
                          exact
                          path="/campaigns/:id/milestones/:milestoneId/edit"
                          component={props => (
                            <EditMilestone currentUser={currentUser} wallet={wallet} {...props} />
                          )}
                        />
                        <Route
                          exact
                          path="/campaigns/:id/milestones"
                          render={({ match }) => <Redirect to={`/campaigns/${match.params.id}`} />}
                        />
                        <Route
                          exact
                          path="/milestones/:milestoneId/edit"
                          component={props => (
                            <EditMilestone currentUser={currentUser} wallet={wallet} {...props} />
                          )}
                        />
                        <Route
                          exact
                          path="/milestones/:milestoneId/edit/proposed"
                          component={props => (
                            <EditMilestone
                              currentUser={currentUser}
                              wallet={wallet}
                              isProposed
                              {...props}
                            />
                          )}
                        />
                        <Route
                          exact
                          path="/donations"
                          component={props => (
                            <Donations currentUser={currentUser} wallet={wallet} {...props} />
                          )}
                        />
                        <Route
                          exact
                          path="/delegations"
                          component={props => (
                            <Delegations currentUser={currentUser} wallet={wallet} {...props} />
                          )}
                        />
                        <Route
                          exact
                          path="/my-dacs"
                          component={props => (
                            <MyDACs currentUser={currentUser} wallet={wallet} {...props} />
                          )}
                        />
                        <Route
                          exact
                          path="/my-campaigns"
                          component={props => (
                            <MyCampaigns currentUser={currentUser} wallet={wallet} {...props} />
                          )}
                        />
                        <Route
                          exact
                          path="/my-milestones"
                          component={props => (
                            <MyMilestones currentUser={currentUser} wallet={wallet} {...props} />
                          )}
                        />

                        <Route
                          exact
                          path="/signin"
                          component={props => (
                            <SignIn
                              wallet={wallet}
                              cachedWallet={wallet}
                              onSignIn={onSignIn}
                              {...props}
                            />
                          )}
                        />

                        <Route
                          exact
                          path="/signup"
                          render={props => <Signup walletCreated={handleWalletChange} {...props} />}
                        />

                        <Route
                          exact
                          path="/change-account"
                          render={props => (
                            <ChangeAccount handleWalletChange={handleWalletChange} {...props} />
                          )}
                        />

                        <Route
                          exact
                          path="/wallet"
                          component={props => (
                            <UserWallet currentUser={currentUser} wallet={wallet} {...props} />
                          )}
                        />
                        <Route
                          exact
                          path="/profile"
                          component={props => (
                            <EditProfile currentUser={currentUser} wallet={wallet} {...props} />
                          )}
                        />
                        <Route
                          exact
                          path="/profile/:userAddress"
                          component={props => <Profile {...props} />}
                        />

                        <DataRoutes />

                        <Route component={NotFound} />
                      </Switch>
                    </div>
                  )}

                {!isLoading &&
                  hasError && (
                    <center>
                      <h2>Oops, something went wrong...</h2>
                      <p>The Giveth dapp could not load for some reason. Please try again...</p>
                    </center>
                  )}

                <ToastContainer
                  position="top-right"
                  type="default"
                  autoClose={5000}
                  hideProgressBar
                  newestOnTop={false}
                  closeOnClick
                  pauseOnHover
                />
              </div>
            )}
          </UserConsumer>
        </UserProvider>
      </Router>
    );
  }
}

export default Application;<|MERGE_RESOLUTION|>--- conflicted
+++ resolved
@@ -1,11 +1,8 @@
 import React, { Component } from 'react';
 import ReactDOM from 'react-dom';
 
-<<<<<<< HEAD
-import { Router, Route, Switch, Redirect } from 'react-router-dom';
-=======
 import { Router, Route, Redirect, Switch } from 'react-router-dom';
->>>>>>> 6e33bd72
+
 import localforage from 'localforage';
 
 import { ToastContainer, toast } from 'react-toastify';
