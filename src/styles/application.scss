// Global classes are defined here
@import '~react-input-token/lib/style.css';
@import 'mixins';
@import 'layout.scss';
@import 'colors.scss';
@import 'typography.scss';

// views
@import 'causesView.scss';
@import 'editCausesView.scss';
@import 'viewCauseView.scss';
@import 'viewCampaignView.scss';
@import 'viewMilestoneView.scss';
@import 'campaignsView';
@import 'accountView.scss';
@import 'dashboard.scss';
@import 'edit-view.scss';
@import 'editMilestoneView.scss';
// components
@import 'loader.scss';
@import 'mainMenu.scss';
@import 'goBackButton.scss';
@import 'joinGivethCommunity.scss';
@import 'backgroundImageHeader.scss';
@import 'dac-card.scss';
// misc
@import 'quill-overrides.scss';
@import 'react-skylight.scss';
@import 'toastify-overrides.scss';
@import 'react-token-input-overrides.scss';
@import 'sweet-alert-overrides.scss';
@import 'react-toggle.scss';
@import 'react-datepicker.scss';
@import 'pagination.scss';
@import 'cropper.scss';
// overrides
@import 'card.scss';
@import 'formsyOverrides.scss';

html,
body {
    font-family: 'Quicksand', sans-serif;
}

body {
    margin: 0;
    padding: 0;
    background-color: $page-background;
}

.page-layout {
    padding: 130px 20px 50px 20px;
    &.reduced-padding {
        padding-top: 50px;
    }
    &.extended-padding {
        padding-top: 80px + 50px;
    }
    @media (max-width: 768px) {
        padding: 130px 20px 50px 20px;
    }
}

a,
button {
    cursor: pointer;
    &.secondary-link {
        color: $secondary-link;
    }
}

label,
.label {
    font-weight: 600;
    margin-bottom: 2px;
    font-size: 0.9rem;
}


table {
    overflow-x: scroll;
    /* has to be scroll, not auto */
    -webkit-overflow-scrolling: touch;
}

.help-block {
    color: lighten(black, 30%);
    font-size: 0.75rem;
    font-weight: 300;
}

.form-text {
    margin-top: -3px;
    margin-bottom: 10px;
    color: lighten(black, 30%);
    font-size: 0.75rem;
    font-weight: 300;
}

input[type="file"] {
    display: block;
}

i {
    margin-right: 5px;
    &.fa-question-circle-o,
    &.fa-question-circle {
        color: $green;
    }
}

.empty-state-img {
    margin: 40px 0;
    &.reduce-margin {
        margin: 20px 0;
    }
}

.spacer-top {
    margin-top: 50px;
}

//
.form-group {
    // $valid-green: darken($green, 2%);
    label {
        // color: $valid-green;
    }
    input {
        // border-color: $valid-green;
        &[type="file"] {
            margin-top: 2px;
        }
    }
    // &.is-valid {
    //   .ql-toolbar {
    //     border-top-color: $valid-green;
    //     border-right-color: $valid-green;
    //     border-left-color: $valid-green;
    //   }
    //   .ql-container {
    //     border-bottom-color: $valid-green;
    //     border-right-color: $valid-green;
    //     border-left-color: $valid-green;
    //   }
    // }
    &.has-error {
        $error-red: darken($red, 20%);
        label {
            color: $error-red;
        }
        input {
            border-color: $error-red !important;
        }
        .ql-toolbar {
            border-top-color: $error-red !important;
            border-right-color: $error-red !important;
            border-left-color: $error-red !important;
        }
        .ql-container {
            border-bottom-color: $error-red !important;
            border-right-color: $error-red !important;
            border-left-color: $error-red !important;
        }
        .help-block {
            color: $error-red;
            margin-left: 0;
            font-weight: 500;
            &:not(.validation-message) {
                display: none;
            }
        }
    }
    // &.has-feedback > input {
    //   border-color: $valid-green;
    // }
    .validation-message {
        margin-left: 3px;
    }
}

.nav-tabs {
    margin-top: 50px;

    .nav-link {
        font-size: 0.8rem;

        &.active {
            background-color: #f9f9f9;
            border-bottom-color: #f9f9f9;
        }
    }
}

.image-preview {
    background-color: #f9f9f9;
    padding: 5px;
    text-align: center;
    border: 1px solid #e2e2e2;
    border-radius: 3px;
    margin-bottom: 10px;
    max-width: 150px;
    img{
        width: 100%;
    }
}

.image-preview.small{
    max-width: 100px;
}

<<<<<<< HEAD
=======
.react-toggle-container{
    display: flex;

    .label{
        margin-left: 10px;
    }
}

>>>>>>> 133022be

<|MERGE_RESOLUTION|>--- conflicted
+++ resolved
@@ -209,15 +209,10 @@
     max-width: 100px;
 }
 
-<<<<<<< HEAD
-=======
 .react-toggle-container{
     display: flex;
 
     .label{
         margin-left: 10px;
     }
-}
-
->>>>>>> 133022be
-
+}