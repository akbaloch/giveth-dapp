--- conflicted
+++ resolved
@@ -131,7 +131,6 @@
     } else {
       let txHash;
       let etherScanUrl;
-<<<<<<< HEAD
       Promise.all([getNetwork(), getGasPrice()])
         .then(([network, gasPrice]) => {
           const { lppDacs } = network;
@@ -139,16 +138,6 @@
 
           lppDacs.addDac(dac.title, '', 0, dac.tokenName, dac.tokenSymbol, { from, gasPrice })
             .once('transactionHash', (hash) => {
-=======
-      getNetwork()
-        .then(network => {
-          const { lppDacs } = network;
-          etherScanUrl = network.etherscan;
-
-          lppDacs
-            .addDac(dac.title, '', 0, dac.tokenName, dac.tokenSymbol, { from })
-            .once('transactionHash', hash => {
->>>>>>> 9ff0fb03
               txHash = hash;
               dac.txHash = txHash;
               feathersClient
