--- conflicted
+++ resolved
@@ -1,10 +1,6 @@
 import { LPPCampaign } from 'lpp-campaign';
-<<<<<<< HEAD
-import { LPPDac } from 'lpp-dac';
 import { utils } from 'web3';
 import BigNumber from 'bignumber.js';
-=======
->>>>>>> 73be2f2d
 
 import getNetwork from '../lib/blockchain/getNetwork';
 import { feathersClient } from '../lib/feathersClient';
@@ -102,11 +98,13 @@
 
           if (ownerType.toLowerCase() === 'campaign') {
             contract = new LPPCampaign(web3, ownerEntity.pluginAddress);
-          } else {
-            contract = new LPPDac(web3, delegateEntity.pluginAddress);
+
+            return contract.mTransfer(pledges, receiverId, {
+              from,
+              $extraGas: 100000,
+            });
           }
-
-          return contract.mTransfer(pledges, receiverId, {
+          return network.liquidPledging.mtransfer(pledges, receiverId, {
             from,
             $extraGas: 100000,
           });
