import { LPPCampaignFactory, LPPCampaign } from 'lpp-campaign';
import getNetwork from '../lib/blockchain/getNetwork';
import getWeb3 from '../lib/blockchain/getWeb3';
import { feathersClient } from '../lib/feathersClient';
import { displayTransactionError, getGasPrice } from '../lib/helpers';
import Campaign from '../models/Campaign';

class CampaignService {
  /**
   * Get a Campaign defined by ID
   *
   * @param id   ID of the Campaign to be retrieved
   */
  static get(id) {
    return new Promise((resolve, reject) => {
      feathersClient
        .service('campaigns')
        .find({ query: { _id: id } })
        .then(resp => {
          resolve(new Campaign(resp.data[0]));
        })
        .catch(reject);
    });
  }

  /**
   * Lazy-load Campaigns by subscribing to Campaigns listener
   *
   * @param onSuccess Callback function once response is obtained successfylly
   * @param onError   Callback function if error is encountered
   */
  static subscribe(onSuccess, onError) {
    return feathersClient
      .service('campaigns')
      .watch({ strategy: 'always' })
      .find({
        query: {
          projectId: {
            $gt: '0', // 0 is a pending campaign
          },
          status: Campaign.ACTIVE,
          $limit: 200,
          $sort: { milestonesCount: -1 },
        },
      })
      .subscribe(resp => {
        console.log('resp', resp);
        const newResp = Object.assign({}, resp, {
          data: resp.data.map(c => new Campaign(c)),
        });
        console.log(newResp);
        onSuccess(newResp);
      }, onError);
  }

  /**
   * Lazy-load Campaign milestones by subscribing to milestone listener
   *
   * @param id        ID of the Campaign which donations should be retrieved
   * @param onSuccess Callback function once response is obtained successfully
   * @param onError   Callback function if error is encountered
   */
  static subscribeMilestones(id, onSuccess, onError) {
    return feathersClient
      .service('milestones')
      .watch({ strategy: 'always' })
      .find({
        query: {
          campaignId: id,
          projectId: {
            $gt: '0', // 0 is a pending milestone
          },
          $sort: { completionDeadline: 1 },
        },
      })
      .subscribe(resp => onSuccess(resp.data), onError);
  }

  /**
   * Lazy-load Campaign donations by subscribing to donations listener
   *
   * @param id        ID of the Campaign which donations should be retrieved
   * @param onSuccess Callback function once response is obtained successfully
   * @param onError   Callback function if error is encountered
   */
  static subscribeDonations(id, onSuccess, onError) {
    return feathersClient
      .service('donations/history')
      .watch({ listStrategy: 'always' })
      .find({
        query: {
          ownerId: id,
          $sort: { createdAt: -1 },
        },
      })
      .subscribe(resp => onSuccess(resp.data), onError);
  }

  /**
   * Get the user's Campaigns
   *
   * @param userAddress Address of the user whose Campaign list should be retrieved
   * @param onSuccess   Callback function once response is obtained successfully
   * @param onError     Callback function if error is encountered
   */
  static getUserCampaigns(userAddress, onSuccess, onError) {
    return feathersClient
      .service('campaigns')
      .watch({ strategy: 'always' })
      .find({
        query: {
          $or: [
            { ownerAddress: userAddress },
            { reviewerAddress: userAddress },
          ],
        },
      })
      .subscribe(
        resp =>
          onSuccess(
            resp.data
              .map(campaign => new Campaign(campaign))
              .sort(Campaign.compare),
          ),
        onError,
      );
  }

  /**
   * Save new Campaign to the blockchain or update existing one in feathers
   * TODO: Handle error states properly
   *
   * @param campaign    Campaign object to be saved
   * @param from        Address of the user creating the Campaign
   * @param afterCreate Callback to be triggered after the Campaign is created in feathers
   * @param afterMined  Callback to be triggered after the transaction is mined
   */
  static save(campaign, from, afterCreate = () => {}, afterMined = () => {}) {
    if (campaign.id) {
      feathersClient
        .service('campaigns')
        .patch(campaign.id, campaign.toFeathers())
        .then(() => afterMined());
    } else {
      let txHash;
      let etherScanUrl;
      Promise.all([getNetwork(), getWeb3(), getGasPrice()])
        .then(([network, web3, gasPrice]) => {
          const { liquidPledging } = network;
          etherScanUrl = network.etherscan;

          new LPPCampaignFactory(web3, network.campaignFactoryAddress)
            .deploy(
<<<<<<< HEAD
              liquidPledging.$address, campaign.title, '', 0, campaign.reviewerAddress,
              campaign.tokenName, campaign.tokenSymbol, from, from, { from, gasPrice },
=======
              liquidPledging.$address,
              campaign.title,
              '',
              0,
              campaign.reviewerAddress,
              campaign.tokenName,
              campaign.tokenSymbol,
              from,
              from,
              { from },
>>>>>>> 9ff0fb03
            )
            .once('transactionHash', hash => {
              txHash = hash;
              campaign.txHash = txHash;
              feathersClient
                .service('campaigns')
                .create(campaign.toFeathers())
                .then(() => afterCreate(`${etherScanUrl}tx/${txHash}`));
            })
            .then(() => {
              afterMined(`${etherScanUrl}tx/${txHash}`);
            })
            .catch(err => {
              console.log('New Campaign transaction failed:', err); // eslint-disable-line no-console
              displayTransactionError(txHash, etherScanUrl);
            });
        })
        .catch(err => {
          console.log('New Campaign transaction failed:', err); // eslint-disable-line no-console
          displayTransactionError(txHash, etherScanUrl);
        });
    }
  }

  /**
   * Cancel Campaign in the blockchain and update it in feathers
   * TODO: Handle error states properly
   *
   * @param campaign    Campaign to be cancelled
   * @param from        Address of the user cancelling the Campaign
   * @param afterCreate Callback to be triggered after the Campaign is cancelled in feathers
   * @param afterMined  Callback to be triggered after the transaction is mined
   */
  static cancel(campaign, from, afterCreate = () => {}, afterMined = () => {}) {
    let txHash;
    let etherScanUrl;
    Promise.all([getNetwork(), getWeb3(), getGasPrice()])
      .then(([network, web3, gasPrice]) => {
        const lppCampaign = new LPPCampaign(web3, campaign.pluginAddress);
        etherScanUrl = network.etherscan;

<<<<<<< HEAD
        lppCampaign.cancelCampaign({ from, gasPrice })
          .once('transactionHash', (hash) => {
=======
        lppCampaign
          .cancelCampaign({ from })
          .once('transactionHash', hash => {
>>>>>>> 9ff0fb03
            txHash = hash;
            feathersClient
              .service('/campaigns')
              .patch(campaign.id, {
                status: Campaign.CANCELED,
                mined: false,
                txHash,
              })
              .then(afterCreate(`${etherScanUrl}tx/${txHash}`))
              .catch(err => {
                console.log('Failed to update feathers:', err); // eslint-disable-line no-console
              });
          })
          .then(() => afterMined(`${etherScanUrl}tx/${txHash}`))
          .catch(err => {
            console.log('Cancel Campaign failed:', err); // eslint-disable-line no-console
            displayTransactionError(txHash, etherScanUrl);
          });
      })
      .catch(err => {
        console.log('Cancel Campaign failed:', err); // eslint-disable-line no-console
        displayTransactionError(txHash, etherScanUrl);
      });
  }
}

export default CampaignService;<|MERGE_RESOLUTION|>--- conflicted
+++ resolved
@@ -151,21 +151,8 @@
 
           new LPPCampaignFactory(web3, network.campaignFactoryAddress)
             .deploy(
-<<<<<<< HEAD
               liquidPledging.$address, campaign.title, '', 0, campaign.reviewerAddress,
               campaign.tokenName, campaign.tokenSymbol, from, from, { from, gasPrice },
-=======
-              liquidPledging.$address,
-              campaign.title,
-              '',
-              0,
-              campaign.reviewerAddress,
-              campaign.tokenName,
-              campaign.tokenSymbol,
-              from,
-              from,
-              { from },
->>>>>>> 9ff0fb03
             )
             .once('transactionHash', hash => {
               txHash = hash;
@@ -207,14 +194,8 @@
         const lppCampaign = new LPPCampaign(web3, campaign.pluginAddress);
         etherScanUrl = network.etherscan;
 
-<<<<<<< HEAD
         lppCampaign.cancelCampaign({ from, gasPrice })
           .once('transactionHash', (hash) => {
-=======
-        lppCampaign
-          .cancelCampaign({ from })
-          .once('transactionHash', hash => {
->>>>>>> 9ff0fb03
             txHash = hash;
             feathersClient
               .service('/campaigns')
